import jwt from "jsonwebtoken";
import { errorMessages } from "../utils/messages.js";

const SERVICE_NAME = "verifyJWT";
const TOKEN_PREFIX = "Bearer ";

/**
 * Verifies the JWT token
 * @function
 * @param {express.Request} req
 * @param {express.Response} res
 * @param {express.NextFunction} next
 * @returns {express.Response}
 */
const verifyJWT = (req, res, next) => {
	const token = req.headers["authorization"];
	// Make sure a token is provided
	if (!token) {
		const error = new Error(errorMessages.NO_AUTH_TOKEN);
		error.status = 401;
		error.service = SERVICE_NAME;
		next(error);
		return;
	}
	// Make sure it is properly formatted
	if (!token.startsWith(TOKEN_PREFIX)) {
		const error = new Error(errorMessages.INVALID_AUTH_TOKEN); // Instantiate a new Error object for improperly formatted token
		error.status = 400;
		error.service = SERVICE_NAME;
		error.method = "verifyJWT";
		next(error);
		return;
	}

<<<<<<< HEAD
	const parsedToken = token.slice(TOKEN_PREFIX.length, token.length);
	// Verify the token's authenticity
	const { jwtSecret } = req.settingsService.getSettings();
	jwt.verify(parsedToken, jwtSecret, (err, decoded) => {
		if (err) {
			const errorMessage =
				err.name === "TokenExpiredError"
					? errorMessages.EXPIRED_AUTH_TOKEN
					: errorMessages.INVALID_AUTH_TOKEN;
			return res.status(401).json({ success: false, msg: errorMessage });
		}

		// Add the user to the request object for use in the route
		req.user = decoded;
		next();
	});
};
=======
  const parsedToken = token.slice(TOKEN_PREFIX.length, token.length);
  // Verify the token's authenticity
  const { jwtSecret } = req.settingsService.getSettings();
  jwt.verify(parsedToken, jwtSecret, (err, decoded) => {
    if (err) {
      if (err.name === "TokenExpiredError") {
        // token has expired
        handleExpiredJwtToken(req, res, next);
      }
      else {
        // Invalid token (signature or token altered or other issue)
        const errorMessage = errorMessages.INVALID_AUTH_TOKEN;
        return res.status(401).json({ success: false, msg: errorMessage });
      }
    }
    else {
      // Token is valid and not expired, carry on with request, Add the decoded payload to the request
      req.user = decoded;
      next();
    }
  });
};

function handleExpiredJwtToken(req, res, next) {
  // check for refreshToken 
  const refreshToken = req.headers["x-refresh-token"];

  if (!refreshToken) {
    // No refresh token provided
    const error = new Error(errorMessages.NO_REFRESH_TOKEN);
    error.status = 401;
    error.service = SERVICE_NAME;
    error.method = "handleExpiredJwtToken";
    return next(error);
  }

  // Verify refresh token
  const { refreshTokenSecret } = req.settingsService.getSettings();
  jwt.verify(refreshToken, refreshTokenSecret, (refreshErr, refreshDecoded) => {
    if (refreshErr) {
      // Invalid or expired refresh token, trigger logout
      const errorMessage =
        refreshErr.name === "TokenExpiredError"
          ? errorMessages.EXPIRED_REFRESH_TOKEN
          : errorMessages.INVALID_REFRESH_TOKEN;
      const error = new Error(errorMessage);
      error.status = 401;
      error.service = SERVICE_NAME;
      return next(error);
    }

    // Refresh token is valid and unexpired, request for new access token
    res.status(403).json({
      success: false,
      msg: errorMessages.REQUEST_NEW_ACCESS_TOKEN,
    });
  });
}
>>>>>>> 1f2f5731

export { verifyJWT };<|MERGE_RESOLUTION|>--- conflicted
+++ resolved
@@ -32,83 +32,61 @@
 		return;
 	}
 
-<<<<<<< HEAD
 	const parsedToken = token.slice(TOKEN_PREFIX.length, token.length);
 	// Verify the token's authenticity
 	const { jwtSecret } = req.settingsService.getSettings();
 	jwt.verify(parsedToken, jwtSecret, (err, decoded) => {
 		if (err) {
-			const errorMessage =
-				err.name === "TokenExpiredError"
-					? errorMessages.EXPIRED_AUTH_TOKEN
-					: errorMessages.INVALID_AUTH_TOKEN;
-			return res.status(401).json({ success: false, msg: errorMessage });
+			if (err.name === "TokenExpiredError") {
+				// token has expired
+				handleExpiredJwtToken(req, res, next);
+			} else {
+				// Invalid token (signature or token altered or other issue)
+				const errorMessage = errorMessages.INVALID_AUTH_TOKEN;
+				return res.status(401).json({ success: false, msg: errorMessage });
+			}
+		} else {
+			// Token is valid and not expired, carry on with request, Add the decoded payload to the request
+			req.user = decoded;
+			next();
 		}
-
-		// Add the user to the request object for use in the route
-		req.user = decoded;
-		next();
 	});
-};
-=======
-  const parsedToken = token.slice(TOKEN_PREFIX.length, token.length);
-  // Verify the token's authenticity
-  const { jwtSecret } = req.settingsService.getSettings();
-  jwt.verify(parsedToken, jwtSecret, (err, decoded) => {
-    if (err) {
-      if (err.name === "TokenExpiredError") {
-        // token has expired
-        handleExpiredJwtToken(req, res, next);
-      }
-      else {
-        // Invalid token (signature or token altered or other issue)
-        const errorMessage = errorMessages.INVALID_AUTH_TOKEN;
-        return res.status(401).json({ success: false, msg: errorMessage });
-      }
-    }
-    else {
-      // Token is valid and not expired, carry on with request, Add the decoded payload to the request
-      req.user = decoded;
-      next();
-    }
-  });
 };
 
 function handleExpiredJwtToken(req, res, next) {
-  // check for refreshToken 
-  const refreshToken = req.headers["x-refresh-token"];
+	// check for refreshToken
+	const refreshToken = req.headers["x-refresh-token"];
 
-  if (!refreshToken) {
-    // No refresh token provided
-    const error = new Error(errorMessages.NO_REFRESH_TOKEN);
-    error.status = 401;
-    error.service = SERVICE_NAME;
-    error.method = "handleExpiredJwtToken";
-    return next(error);
-  }
+	if (!refreshToken) {
+		// No refresh token provided
+		const error = new Error(errorMessages.NO_REFRESH_TOKEN);
+		error.status = 401;
+		error.service = SERVICE_NAME;
+		error.method = "handleExpiredJwtToken";
+		return next(error);
+	}
 
-  // Verify refresh token
-  const { refreshTokenSecret } = req.settingsService.getSettings();
-  jwt.verify(refreshToken, refreshTokenSecret, (refreshErr, refreshDecoded) => {
-    if (refreshErr) {
-      // Invalid or expired refresh token, trigger logout
-      const errorMessage =
-        refreshErr.name === "TokenExpiredError"
-          ? errorMessages.EXPIRED_REFRESH_TOKEN
-          : errorMessages.INVALID_REFRESH_TOKEN;
-      const error = new Error(errorMessage);
-      error.status = 401;
-      error.service = SERVICE_NAME;
-      return next(error);
-    }
+	// Verify refresh token
+	const { refreshTokenSecret } = req.settingsService.getSettings();
+	jwt.verify(refreshToken, refreshTokenSecret, (refreshErr, refreshDecoded) => {
+		if (refreshErr) {
+			// Invalid or expired refresh token, trigger logout
+			const errorMessage =
+				refreshErr.name === "TokenExpiredError"
+					? errorMessages.EXPIRED_REFRESH_TOKEN
+					: errorMessages.INVALID_REFRESH_TOKEN;
+			const error = new Error(errorMessage);
+			error.status = 401;
+			error.service = SERVICE_NAME;
+			return next(error);
+		}
 
-    // Refresh token is valid and unexpired, request for new access token
-    res.status(403).json({
-      success: false,
-      msg: errorMessages.REQUEST_NEW_ACCESS_TOKEN,
-    });
-  });
+		// Refresh token is valid and unexpired, request for new access token
+		res.status(403).json({
+			success: false,
+			msg: errorMessages.REQUEST_NEW_ACCESS_TOKEN,
+		});
+	});
 }
->>>>>>> 1f2f5731
 
 export { verifyJWT };