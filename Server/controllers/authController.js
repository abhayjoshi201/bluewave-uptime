--- conflicted
+++ resolved
@@ -1,4 +1,3 @@
-<<<<<<< HEAD
 import {
 	registrationBodyValidation,
 	loginValidation,
@@ -12,30 +11,11 @@
 import dotenv from "dotenv";
 import { errorMessages, successMessages } from "../utils/messages.js";
 import jwt from "jsonwebtoken";
-import { getTokenFromHeaders } from "../utils/utils.js";
+import { getTokenFromHeaders, tokenType } from "../utils/utils.js";
 import crypto from "crypto";
 import { handleValidationError, handleError } from "./controllerUtils.js";
 const SERVICE_NAME = "authController";
 dotenv.config();
-=======
-const {
-  registrationBodyValidation,
-  loginValidation,
-  editUserParamValidation,
-  editUserBodyValidation,
-  recoveryValidation,
-  recoveryTokenValidation,
-  newPasswordValidation,
-} = require("../validation/joi");
-const logger = require("../utils/logger");
-require("dotenv").config();
-const { errorMessages, successMessages } = require("../utils/messages");
-const jwt = require("jsonwebtoken");
-const SERVICE_NAME = "AuthController";
-const { getTokenFromHeaders, tokenType } = require("../utils/utils");
-const crypto = require("crypto");
-const { handleValidationError, handleError } = require("./controllerUtils");
->>>>>>> 5d695edd
 
 /**
  * Creates and returns JWT token with an arbitrary payload
@@ -46,26 +26,22 @@
  * @returns {String}
  * @throws {Error}
  */
-<<<<<<< HEAD
-const issueToken = (payload, appSettings) => {
-	try {
-		const tokenTTL = appSettings.jwtTTL ? appSettings.jwtTTL : "2h";
-		return jwt.sign(payload, appSettings.jwtSecret, { expiresIn: tokenTTL });
+const issueToken = (payload, typeOfToken, appSettings) => {
+	try {
+		const tokenTTL =
+			typeOfToken === tokenType.REFRESH_TOKEN
+				? (appSettings?.refreshTokenTTL ?? "7d")
+				: (appSettings?.jwtTTL ?? "2h");
+		const tokenSecret =
+			typeOfToken === tokenType.REFRESH_TOKEN
+				? appSettings?.refreshTokenSecret
+				: appSettings?.jwtSecret;
+		const payloadData = typeOfToken === tokenType.REFRESH_TOKEN ? {} : payload;
+
+		return jwt.sign(payloadData, tokenSecret, { expiresIn: tokenTTL });
 	} catch (error) {
 		throw handleError(error, SERVICE_NAME, "issueToken");
 	}
-=======
-const issueToken = (payload, typeOfToken, appSettings) => {
-  try {
-    const tokenTTL = (typeOfToken === tokenType.REFRESH_TOKEN) ? (appSettings?.refreshTokenTTL?? "7d") : (appSettings?.jwtTTL?? "2h");
-    const tokenSecret = (typeOfToken === tokenType.REFRESH_TOKEN) ? appSettings?.refreshTokenSecret : appSettings?.jwtSecret;
-    const payloadData = (typeOfToken === tokenType.REFRESH_TOKEN) ? {} : payload;
-
-    return jwt.sign(payloadData, tokenSecret, { expiresIn: tokenTTL });
-  } catch (error) {
-    throw handleError(error, SERVICE_NAME, "issueToken");
-  }
->>>>>>> 5d695edd
 };
 
 /**
@@ -81,7 +57,6 @@
  * @throws {Error} If there is an error during the process, especially if there is a validation error (422).
  */
 const registerUser = async (req, res, next) => {
-<<<<<<< HEAD
 	// joi validation
 	try {
 		await registrationBodyValidation.validateAsync(req.body);
@@ -116,7 +91,8 @@
 
 		const appSettings = await req.settingsService.getSettings();
 
-		const token = issueToken(userForToken, appSettings);
+		const token = issueToken(userForToken, tokenType.ACCESS_TOKEN, appSettings);
+		const refreshToken = issueToken({}, tokenType.REFRESH_TOKEN, appSettings);
 
 		req.emailService
 			.buildAndSendEmail(
@@ -135,73 +111,12 @@
 		return res.status(200).json({
 			success: true,
 			msg: successMessages.AUTH_CREATE_USER,
-			data: { user: newUser, token: token },
-		});
-	} catch (error) {
+			data: { user: newUser, token: token, refreshToken: refreshToken },
+		});
+	} catch (error) {
+		console.log("ERROR", error);
 		next(handleError(error, SERVICE_NAME, "registerController"));
 	}
-=======
-  // joi validation
-  try {
-    await registrationBodyValidation.validateAsync(req.body);
-  } catch (error) {
-    const validationError = handleValidationError(error, SERVICE_NAME);
-    next(validationError);
-    return;
-  }
-  // Create a new user
-  try {
-    const { inviteToken } = req.body;
-    // If superAdmin exists, a token should be attached to all further register requests
-    const superAdminExists = await req.db.checkSuperadmin(req, res);
-    if (superAdminExists) {
-      await req.db.getInviteTokenAndDelete(inviteToken);
-    } else {
-      // This is the first account, create JWT secret to use if one is not supplied by env
-      const jwtSecret = crypto.randomBytes(64).toString("hex");
-      await req.db.updateAppSettings({ jwtSecret });
-    }
-
-    const newUser = await req.db.insertUser({ ...req.body }, req.file);
-
-    logger.info(successMessages.AUTH_CREATE_USER, {
-      service: SERVICE_NAME,
-      userId: newUser._id,
-    });
-
-    const userForToken = { ...newUser._doc };
-    delete userForToken.profileImage;
-    delete userForToken.avatarImage;
-
-    const appSettings = await req.settingsService.getSettings();
-
-    const token = issueToken(userForToken, tokenType.ACCESS_TOKEN, appSettings);
-    const refreshToken = issueToken({}, tokenType.REFRESH_TOKEN, appSettings);
-
-    req.emailService
-      .buildAndSendEmail(
-        "welcomeEmailTemplate",
-        { name: newUser.firstName },
-        newUser.email,
-        "Welcome to Uptime Monitor"
-      )
-      .catch((error) => {
-        logger.error("Error sending welcome email", {
-          service: SERVICE_NAME,
-          error: error.message,
-        });
-      });
-
-    return res.status(200).json({
-      success: true,
-      msg: successMessages.AUTH_CREATE_USER,
-      data: { user: newUser, token: token, refreshToken: refreshToken },
-    });
-  } catch (error) {
-    console.log("ERROR", error);
-    next(handleError(error, SERVICE_NAME, "registerController"));
-  }
->>>>>>> 5d695edd
 };
 
 /**
@@ -217,7 +132,6 @@
  * @throws {Error} If there is an error during the process, especially if there is a validation error (422) or the password is incorrect.
  */
 const loginUser = async (req, res, next) => {
-<<<<<<< HEAD
 	try {
 		await loginValidation.validateAsync(req.body);
 	} catch (error) {
@@ -245,59 +159,19 @@
 
 		// Happy path, return token
 		const appSettings = await req.settingsService.getSettings();
-		const token = issueToken(userWithoutPassword, appSettings);
+		const token = issueToken(userWithoutPassword, tokenType.ACCESS_TOKEN, appSettings);
+		const refreshToken = issueToken({}, tokenType.REFRESH_TOKEN, appSettings);
 		// reset avatar image
 		userWithoutPassword.avatarImage = user.avatarImage;
 
 		return res.status(200).json({
 			success: true,
 			msg: successMessages.AUTH_LOGIN_USER,
-			data: { user: userWithoutPassword, token: token },
+			data: { user: userWithoutPassword, token: token, refreshToken: refreshToken },
 		});
 	} catch (error) {
 		next(handleError(error, SERVICE_NAME, "loginUser"));
 	}
-=======
-  try {
-    await loginValidation.validateAsync(req.body);
-  } catch (error) {
-    const validationError = handleValidationError(error, SERVICE_NAME);
-    next(validationError);
-    return;
-  }
-  try {
-    const { email, password } = req.body;
-    // Check if user exists
-    const user = await req.db.getUserByEmail(email);
-
-    // Compare password
-    const match = await user.comparePassword(password);
-    if (match !== true) {
-      next(new Error(errorMessages.AUTH_INCORRECT_PASSWORD));
-      return;
-    }
-
-    // Remove password from user object.  Should this be abstracted to DB layer?
-    const userWithoutPassword = { ...user._doc };
-    delete userWithoutPassword.password;
-    delete userWithoutPassword.avatarImage;
-
-    // Happy path, return token
-    const appSettings = await req.settingsService.getSettings();
-    const token = issueToken(userWithoutPassword, tokenType.ACCESS_TOKEN, appSettings);
-    const refreshToken = issueToken({}, tokenType.REFRESH_TOKEN, appSettings);
-    // reset avatar image
-    userWithoutPassword.avatarImage = user.avatarImage;
-
-    return res.status(200).json({
-      success: true,
-      msg: successMessages.AUTH_LOGIN_USER,
-      data: { user: userWithoutPassword, token: token, refreshToken: refreshToken },
-    });
-  } catch (error) {
-    next(handleError(error, SERVICE_NAME, "loginController"));
-  }
->>>>>>> 5d695edd
 };
 
 /**
@@ -489,7 +363,6 @@
  * @throws {Error} If there is an error during the process, especially if there is a validation error (422).
  */
 const resetPassword = async (req, res, next) => {
-<<<<<<< HEAD
 	try {
 		await newPasswordValidation.validateAsync(req.body);
 	} catch (error) {
@@ -501,7 +374,7 @@
 		const user = await req.db.resetPassword(req, res);
 
 		const appSettings = await req.settingsService.getSettings();
-		const token = issueToken(user._doc, appSettings);
+		const token = issueToken(user._doc, tokenType.ACCESS_TOKEN, appSettings);
 		res.status(200).json({
 			success: true,
 			msg: successMessages.AUTH_RESET_PASSWORD,
@@ -510,28 +383,6 @@
 	} catch (error) {
 		next(handleError(error, SERVICE_NAME, "resetPasswordController"));
 	}
-=======
-  try {
-    await newPasswordValidation.validateAsync(req.body);
-  } catch (error) {
-    const validationError = handleValidationError(error, SERVICE_NAME);
-    next(validationError);
-    return;
-  }
-  try {
-    const user = await req.db.resetPassword(req, res);
-
-    const appSettings = await req.settingsService.getSettings();
-    const token = issueToken(user._doc, tokenType.ACCESS_TOKEN, appSettings);
-    res.status(200).json({
-      success: true,
-      msg: successMessages.AUTH_RESET_PASSWORD,
-      data: { user, token },
-    });
-  } catch (error) {
-    next(handleError(error, SERVICE_NAME, "resetPasswordController"));
-  }
->>>>>>> 5d695edd
 };
 
 /**
