--- conflicted
+++ resolved
@@ -57,7 +57,6 @@
     const worker = new Worker(
       QUEUE_NAME,
       async (job) => {
-<<<<<<< HEAD
         // TODO Extract to service
         if (job.data.type === "ping") {
           const response = await ping.promise.probe(job.data.url);
@@ -77,12 +76,6 @@
             console.log(`${job.data.url} is dead`);
           }
         }
-=======
-        //TODO add a check to see what type of service
-        const response = await axios.get(job.data.url);
-        // TODO create a check object and save it to the db
-        console.log(response.status);
->>>>>>> 16126fe9
       },
       {
         connection,
