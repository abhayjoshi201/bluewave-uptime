--- conflicted
+++ resolved
@@ -1,4 +1,3 @@
-<<<<<<< HEAD
 import {
 	issueToken,
 	registerUser,
@@ -14,30 +13,67 @@
 import jwt from "jsonwebtoken";
 import { errorMessages, successMessages } from "../../utils/messages.js";
 import sinon from "sinon";
+import { tokenType } from "../../utils/utils.js";
 import logger from "../../utils/logger.js";
 
 describe("Auth Controller - issueToken", () => {
+	let stub;
+
+	afterEach(() => {
+		sinon.restore(); // Restore stubs after each test
+	});
+
 	it("should reject with an error if jwt.sign fails", () => {
 		const error = new Error("jwt.sign error");
-		const stub = sinon.stub(jwt, "sign").throws(error);
+		stub = sinon.stub(jwt, "sign").throws(error);
 		const payload = { id: "123" };
 		const appSettings = { jwtSecret: "my_secret" };
-		expect(() => issueToken(payload, appSettings)).to.throw(error);
-		stub.restore();
-	});
-
-	it("should return a token if jwt.sign is successful and appSettings.jtwTTL is not defined", () => {
+		expect(() => issueToken(payload, tokenType.ACCESS_TOKEN, appSettings)).to.throw(
+			error
+		);
+	});
+
+	it("should return a token if jwt.sign is successful and appSettings.jwtTTL is not defined", () => {
 		const payload = { id: "123" };
 		const appSettings = { jwtSecret: "my_secret" };
-		const token = issueToken(payload, appSettings);
-		expect(token).to.be.a("string");
+		const expectedToken = "mockToken";
+
+		stub = sinon.stub(jwt, "sign").returns(expectedToken);
+		const token = issueToken(payload, tokenType.ACCESS_TOKEN, appSettings);
+		expect(token).to.equal(expectedToken);
 	});
 
 	it("should return a token if jwt.sign is successful and appSettings.jwtTTL is defined", () => {
 		const payload = { id: "123" };
 		const appSettings = { jwtSecret: "my_secret", jwtTTL: "1s" };
-		const token = issueToken(payload, appSettings);
-		expect(token).to.be.a("string");
+		const expectedToken = "mockToken";
+
+		stub = sinon.stub(jwt, "sign").returns(expectedToken);
+		const token = issueToken(payload, tokenType.ACCESS_TOKEN, appSettings);
+		expect(token).to.equal(expectedToken);
+	});
+
+	it("should return a refresh token if jwt.sign is successful and appSettings.refreshTokenTTL is not defined", () => {
+		const payload = {};
+		const appSettings = { refreshTokenSecret: "my_refresh_secret" };
+		const expectedToken = "mockRefreshToken";
+
+		stub = sinon.stub(jwt, "sign").returns(expectedToken);
+		const token = issueToken(payload, tokenType.REFRESH_TOKEN, appSettings);
+		expect(token).to.equal(expectedToken);
+	});
+
+	it("should return a refresh token if jwt.sign is successful and appSettings.refreshTokenTTL is defined", () => {
+		const payload = {};
+		const appSettings = {
+			refreshTokenSecret: "my_refresh_secret",
+			refreshTokenTTL: "7d",
+		};
+		const expectedToken = "mockRefreshToken";
+
+		stub = sinon.stub(jwt, "sign").returns(expectedToken);
+		const token = issueToken(payload, tokenType.REFRESH_TOKEN, appSettings);
+		expect(token).to.equal(expectedToken);
 	});
 });
 
@@ -63,6 +99,7 @@
 			settingsService: {
 				getSettings: sinon.stub().resolves({
 					jwtSecret: "my_secret",
+					refreshTokenSecret: "my_refresh_secret",
 				}),
 			},
 			emailService: {
@@ -173,7 +210,7 @@
 			res.json.calledWith({
 				success: true,
 				msg: successMessages.AUTH_CREATE_USER,
-				data: { user, token: sinon.match.string },
+				data: { user, token: sinon.match.string, refreshToken: sinon.match.string },
 			})
 		).to.be.true;
 		expect(next.notCalled).to.be.true;
@@ -191,6 +228,7 @@
 			settingsService: {
 				getSettings: sinon.stub().resolves({
 					jwtSecret: "my_secret",
+					refreshTokenSecret: "my_refresh_token",
 				}),
 			},
 		};
@@ -235,6 +273,7 @@
 						avatarImage: undefined,
 					},
 					token: sinon.match.string,
+					refreshToken: sinon.match.string,
 				},
 			})
 		).to.be.true;
@@ -253,281 +292,6 @@
 			errorMessages.AUTH_INCORRECT_PASSWORD
 		);
 	});
-=======
-const {
-  issueToken,
-  registerUser,
-  loginUser,
-  editUser,
-  checkSuperadminExists,
-  requestRecovery,
-  validateRecovery,
-  resetPassword,
-  deleteUser,
-  getAllUsers,
-} = require("../../controllers/authController");
-const jwt = require("jsonwebtoken");
-const { errorMessages, successMessages } = require("../../utils/messages");
-const sinon = require("sinon");
-const logger = require("../../utils/logger");
-const { tokenType } = require("../../utils/utils");
-
-describe("Auth Controller - issueToken", () => {
-  let stub;
-
-  afterEach(() => {
-    sinon.restore(); // Restore stubs after each test
-  });
-
-  it("should reject with an error if jwt.sign fails", () => {
-    const error = new Error("jwt.sign error");
-    stub = sinon.stub(jwt, "sign").throws(error);
-    const payload = { id: "123" };
-    const appSettings = { jwtSecret: "my_secret" };
-    expect(() => issueToken(payload, tokenType.ACCESS_TOKEN, appSettings)).to.throw(error);
-  });
-
-  it("should return a token if jwt.sign is successful and appSettings.jwtTTL is not defined", () => {
-    const payload = { id: "123" };
-    const appSettings = { jwtSecret: "my_secret" };
-    const expectedToken = "mockToken";
-
-    stub = sinon.stub(jwt, "sign").returns(expectedToken);
-    const token = issueToken(payload, tokenType.ACCESS_TOKEN, appSettings);
-    expect(token).to.equal(expectedToken);
-  });
-
-  it("should return a token if jwt.sign is successful and appSettings.jwtTTL is defined", () => {
-    const payload = { id: "123" };
-    const appSettings = { jwtSecret: "my_secret", jwtTTL: "1s" };
-    const expectedToken = "mockToken";
-
-    stub = sinon.stub(jwt, "sign").returns(expectedToken);
-    const token = issueToken(payload, tokenType.ACCESS_TOKEN, appSettings);
-    expect(token).to.equal(expectedToken);
-  });
-
-  it("should return a refresh token if jwt.sign is successful and appSettings.refreshTokenTTL is not defined", () => {
-    const payload = {};
-    const appSettings = { refreshTokenSecret: "my_refresh_secret" };
-    const expectedToken = "mockRefreshToken";
-
-    stub = sinon.stub(jwt, "sign").returns(expectedToken);
-    const token = issueToken(payload, tokenType.REFRESH_TOKEN, appSettings);
-    expect(token).to.equal(expectedToken);
-  });
-
-  it("should return a refresh token if jwt.sign is successful and appSettings.refreshTokenTTL is defined", () => {
-    const payload = {};
-    const appSettings = { refreshTokenSecret: "my_refresh_secret", refreshTokenTTL: "7d" };
-    const expectedToken = "mockRefreshToken";
-
-    stub = sinon.stub(jwt, "sign").returns(expectedToken);
-    const token = issueToken(payload, tokenType.REFRESH_TOKEN, appSettings);
-    expect(token).to.equal(expectedToken);
-  });
-});
-
-describe("Auth Controller - registerUser", () => {
-  beforeEach(() => {
-    req = {
-      body: {
-        firstName: "firstname",
-        lastName: "lastname",
-        email: "test@test.com",
-        password: "Uptime1!",
-        role: ["admin"],
-        teamId: "123",
-        inviteToken: "invite",
-      },
-      db: {
-        checkSuperadmin: sinon.stub(),
-        getInviteTokenAndDelete: sinon.stub(),
-        updateAppSettings: sinon.stub(),
-        insertUser: sinon.stub(),
-      },
-      settingsService: {
-        getSettings: sinon.stub().resolves({
-          jwtSecret: "my_secret",
-          refreshTokenSecret: "my_refresh_secret",
-        }),
-      },
-      emailService: {
-        buildAndSendEmail: sinon.stub(),
-      },
-      file: {},
-    };
-    res = {
-      status: sinon.stub().returnsThis(),
-      json: sinon.stub(),
-    };
-    next = sinon.stub();
-    sinon.stub(logger, "error");
-  });
-  afterEach(() => {
-    sinon.restore();
-  });
-
-  it("should reject with an error if body validation fails", async () => {
-    req.body = {};
-    await registerUser(req, res, next);
-    expect(next.firstCall.args[0]).to.be.an("error");
-    expect(next.firstCall.args[0].status).to.equal(422);
-  });
-
-  it("should reject with an error if checkSuperadmin fails", async () => {
-    req.db.checkSuperadmin.rejects(new Error("checkSuperadmin error"));
-    await registerUser(req, res, next);
-    expect(next.firstCall.args[0]).to.be.an("error");
-    expect(next.firstCall.args[0].message).to.equal("checkSuperadmin error");
-  });
-
-  it("should reject with an error if getInviteTokenAndDelete fails", async () => {
-    req.db.checkSuperadmin.resolves(true);
-    req.db.getInviteTokenAndDelete.rejects(
-      new Error("getInviteTokenAndDelete error")
-    );
-    await registerUser(req, res, next);
-    expect(next.firstCall.args[0]).to.be.an("error");
-    expect(next.firstCall.args[0].message).to.equal(
-      "getInviteTokenAndDelete error"
-    );
-  });
-
-  it("should reject with an error if updateAppSettings fails", async () => {
-    req.db.checkSuperadmin.resolves(false);
-    req.db.updateAppSettings.rejects(new Error("updateAppSettings error"));
-    await registerUser(req, res, next);
-    expect(next.firstCall.args[0]).to.be.an("error");
-    expect(next.firstCall.args[0].message).to.equal("updateAppSettings error");
-  });
-
-  it("should reject with an error if insertUser fails", async () => {
-    req.db.checkSuperadmin.resolves(false);
-    req.db.updateAppSettings.resolves();
-    req.db.insertUser.rejects(new Error("insertUser error"));
-    await registerUser(req, res, next);
-    expect(next.firstCall.args[0]).to.be.an("error");
-    expect(next.firstCall.args[0].message).to.equal("insertUser error");
-  });
-
-  it("should reject with an error if settingsService.getSettings fails", async () => {
-    req.db.checkSuperadmin.resolves(false);
-    req.db.updateAppSettings.resolves();
-    req.db.insertUser.resolves({ _id: "123" });
-    req.settingsService.getSettings.rejects(
-      new Error("settingsService.getSettings error")
-    );
-    await registerUser(req, res, next);
-    expect(next.firstCall.args[0]).to.be.an("error");
-    expect(next.firstCall.args[0].message).to.equal(
-      "settingsService.getSettings error"
-    );
-  });
-
-  it("should log an error if emailService.buildAndSendEmail fails", async () => {
-    req.db.checkSuperadmin.resolves(false);
-    req.db.updateAppSettings.resolves();
-    req.db.insertUser.returns({ _id: "123" });
-    req.emailService.buildAndSendEmail.rejects(new Error("emailService error"));
-    await registerUser(req, res, next);
-    expect(logger.error.calledOnce).to.be.true;
-    expect(logger.error.firstCall.args[1].error).to.equal("emailService error");
-  });
-  it("should return a success message and data if all operations are successful", async () => {
-    const user = { _id: "123" };
-    req.db.checkSuperadmin.resolves(false);
-    req.db.updateAppSettings.resolves();
-    req.db.insertUser.returns(user);
-    req.emailService.buildAndSendEmail.resolves("message-id");
-    await registerUser(req, res, next);
-    expect(res.status.calledWith(200)).to.be.true;
-    expect(
-      res.json.calledWith({
-        success: true,
-        msg: successMessages.AUTH_CREATE_USER,
-        data: { user, token: sinon.match.string, refreshToken: sinon.match.string },
-      })
-    ).to.be.true;
-    expect(next.notCalled).to.be.true;
-  });
-});
-
-describe("Auth Controller - loginUser", () => {
-  beforeEach(() => {
-    req = {
-      body: { email: "test@example.com", password: "Password123!" },
-      db: {
-        getUserByEmail: sinon.stub(),
-      },
-      settingsService: {
-        getSettings: sinon.stub().resolves({
-          jwtSecret: "my_secret",
-          refreshTokenSecret: "my_refresh_token",
-        }),
-      },
-    };
-    res = {
-      status: sinon.stub().returnsThis(),
-      json: sinon.stub(),
-    };
-    next = sinon.stub();
-    user = {
-      _doc: {
-        email: "test@example.com",
-      },
-      comparePassword: sinon.stub(),
-    };
-  });
-  it("should reject with an error if validation fails", async () => {
-    req.body = {};
-    await loginUser(req, res, next);
-    expect(next.firstCall.args[0]).to.be.an("error");
-    expect(next.firstCall.args[0].status).to.equal(422);
-  });
-
-  it("should reject with an error if getUserByEmail fails", async () => {
-    req.db.getUserByEmail.rejects(new Error("getUserByEmail error"));
-    await loginUser(req, res, next);
-    expect(next.firstCall.args[0]).to.be.an("error");
-    expect(next.firstCall.args[0].message).to.equal("getUserByEmail error");
-  });
-
-  it("should login user successfully", async () => {
-    req.db.getUserByEmail.resolves(user);
-    user.comparePassword.resolves(true);
-    await loginUser(req, res, next);
-    expect(res.status.calledWith(200)).to.be.true;
-    expect(
-      res.json.calledWith({
-        success: true,
-        msg: successMessages.AUTH_LOGIN_USER,
-        data: {
-          user: {
-            email: "test@example.com",
-            avatarImage: undefined,
-          },
-          token: sinon.match.string,
-          refreshToken: sinon.match.string,
-        },
-      })
-    ).to.be.true;
-    expect(next.notCalled).to.be.true;
-  });
-  it("should reject a user with an incorrect password", async () => {
-    req.body = {
-      email: "test@test.com",
-      password: "Password123!",
-    };
-    req.db.getUserByEmail.resolves(user);
-    user.comparePassword.resolves(false);
-    await loginUser(req, res, next);
-    expect(next.firstCall.args[0]).to.be.an("error");
-    expect(next.firstCall.args[0].message).to.equal(
-      errorMessages.AUTH_INCORRECT_PASSWORD
-    );
-  });
->>>>>>> 5d695edd
 });
 
 describe("Auth Controller - editUser", async () => {
