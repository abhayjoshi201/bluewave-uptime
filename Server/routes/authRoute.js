import { Router } from "express";
import { verifyJWT } from "../middleware/verifyJWT.js";
import { verifyOwnership } from "../middleware/verifyOwnership.js";
import { isAllowed } from "../middleware/isAllowed.js";
import multer from "multer";
import User from "../db/models/User.js";

const router = Router();
const upload = multer();

<<<<<<< HEAD
import {
  registerUser,
  loginUser,
  editUser,
  requestRecovery,
  validateRecovery,
  resetPassword,
  checkSuperadminExists,
  getAllUsers,
  deleteUser,
} from "../controllers/authController.js";
=======
const {
	registerUser,
	loginUser,
	editUser,
	requestRecovery,
	validateRecovery,
	resetPassword,
	checkSuperadminExists,
	getAllUsers,
	deleteUser,
} = require("../controllers/authController");
>>>>>>> 9fe03b7e

//Auth routes
router.post("/register", upload.single("profileImage"), registerUser);
router.post("/login", loginUser);
router.put("/user/:userId", upload.single("profileImage"), verifyJWT, editUser);
router.get("/users/superadmin", checkSuperadminExists);
router.get("/users", verifyJWT, isAllowed(["admin", "superadmin"]), getAllUsers);
router.delete("/user/:userId", verifyJWT, verifyOwnership(User, "userId"), deleteUser);

//Recovery routes
router.post("/recovery/request", requestRecovery);
router.post("/recovery/validate", validateRecovery);
router.post("/recovery/reset/", resetPassword);

export default router;<|MERGE_RESOLUTION|>--- conflicted
+++ resolved
@@ -8,20 +8,7 @@
 const router = Router();
 const upload = multer();
 
-<<<<<<< HEAD
 import {
-  registerUser,
-  loginUser,
-  editUser,
-  requestRecovery,
-  validateRecovery,
-  resetPassword,
-  checkSuperadminExists,
-  getAllUsers,
-  deleteUser,
-} from "../controllers/authController.js";
-=======
-const {
 	registerUser,
 	loginUser,
 	editUser,
@@ -31,8 +18,7 @@
 	checkSuperadminExists,
 	getAllUsers,
 	deleteUser,
-} = require("../controllers/authController");
->>>>>>> 9fe03b7e
+} from "../controllers/authController.js";
 
 //Auth routes
 router.post("/register", upload.single("profileImage"), registerUser);
