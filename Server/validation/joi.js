const joi = require("joi");

//****************************************
// Auth
//****************************************

const loginValidation = joi.object({
  email: joi.string().email().required(),
  password: joi.string().min(8).required(),
});

const registerValidation = joi.object({
  firstname: joi.string().required(),
  lastname: joi.string().required(),
  email: joi.string().email().required(),
  password: joi.string().min(8).required(),
<<<<<<< HEAD
  profileImage: joi.any(),
=======
  role: joi.string().required(),
>>>>>>> 7f24aec2
});

const editUserParamValidation = joi.object({
  userId: joi.string().required(),
});

const editUserBodyValidation = joi.object({
  firstname: joi.string(),
  lastname: joi.string(),
  profilePicUrl: joi.string(),
  role: joi.string(),
});

const recoveryValidation = joi.object({
  email: joi
    .string()
    .email({ tlds: { allow: false } })
    .required(),
});

const recoveryTokenValidation = joi.object({
  recoveryToken: joi.string().required(),
});

const newPasswordValidation = joi.object({
  recoveryToken: joi.string().required(),
  password: joi.string().min(8).required(),
  confirm: joi.string(),
});

//****************************************
// Monitors
//****************************************

const getMonitorByIdValidation = joi.object({
  monitorId: joi.string().required(),
});

const getMonitorsByUserIdValidation = joi.object({
  userId: joi.string().required(),
});

const monitorValidation = joi.object({
  _id: joi.string(),
  userId: joi.string().required(),
  name: joi.string().required(),
  description: joi.string().required(),
  type: joi.string().required(),
  url: joi.string().required(),
  isActive: joi.boolean(),
  interval: joi.number(),
});

//****************************************
// Alerts
//****************************************

const createAlertParamValidation = joi.object({
  monitorId: joi.string().required(),
});

const createAlertBodyValidation = joi.object({
  checkId: joi.string().required(),
  monitorId: joi.string().required(),
  userId: joi.string().required(),
  status: joi.boolean(),
  message: joi.string(),
  notifiedStatus: joi.boolean(),
  acknowledgeStatus: joi.boolean(),
});

const getAlertsByUserIdParamValidation = joi.object({
  userId: joi.string().required(),
});

const getAlertsByMonitorIdParamValidation = joi.object({
  monitorId: joi.string().required(),
});

const getAlertByIdParamValidation = joi.object({
  alertId: joi.string().required(),
});

const editAlertParamValidation = joi.object({
  alertId: joi.string().required(),
});

const editAlertBodyValidation = joi.object({
  status: joi.boolean(),
  message: joi.string(),
  notifiedStatus: joi.boolean(),
  acknowledgeStatus: joi.boolean(),
});

const deleteAlertParamValidation = joi.object({
  alertId: joi.string().required(),
});

//****************************************
// Checks
//****************************************

const createCheckParamValidation = joi.object({
  monitorId: joi.string().required(),
});

const createCheckBodyValidation = joi.object({
  monitorId: joi.string().required(),
  status: joi.boolean().required(),
  responseTime: joi.number().required(),
  statusCode: joi.number().required(),
  message: joi.string().required(),
});

const getChecksParamValidation = joi.object({
  monitorId: joi.string().required(),
});

const deleteChecksParamValidation = joi.object({
  monitorId: joi.string().required(),
});

module.exports = {
  loginValidation,
  registerValidation,
  recoveryValidation,
  recoveryTokenValidation,
  newPasswordValidation,
  getMonitorByIdValidation,
  getMonitorsByUserIdValidation,
  monitorValidation,
  editUserParamValidation,
  editUserBodyValidation,
  createAlertParamValidation,
  createAlertBodyValidation,
  getAlertsByUserIdParamValidation,
  getAlertsByMonitorIdParamValidation,
  getAlertByIdParamValidation,
  editAlertParamValidation,
  editAlertBodyValidation,
  deleteAlertParamValidation,
  createCheckParamValidation,
  createCheckBodyValidation,
  getChecksParamValidation,
  deleteChecksParamValidation,
};<|MERGE_RESOLUTION|>--- conflicted
+++ resolved
@@ -14,11 +14,8 @@
   lastname: joi.string().required(),
   email: joi.string().email().required(),
   password: joi.string().min(8).required(),
-<<<<<<< HEAD
   profileImage: joi.any(),
-=======
   role: joi.string().required(),
->>>>>>> 7f24aec2
 });
 
 const editUserParamValidation = joi.object({
