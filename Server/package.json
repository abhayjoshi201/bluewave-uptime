--- conflicted
+++ resolved
@@ -1,49 +1,4 @@
 {
-<<<<<<< HEAD
-  "name": "server",
-  "version": "1.0.0",
-  "description": "",
-  "main": "index.js",
-  "type": "module",
-  "scripts": {
-    "test": "c8 mocha",
-    "dev": "nodemon index.js"
-  },
-  "keywords": [],
-  "author": "",
-  "license": "ISC",
-  "dependencies": {
-    "@sendgrid/mail": "^8.1.3",
-    "axios": "^1.7.2",
-    "bcrypt": "^5.1.1",
-    "bullmq": "5.7.15",
-    "cors": "^2.8.5",
-    "dotenv": "^16.4.5",
-    "express": "^4.19.2",
-    "handlebars": "^4.7.8",
-    "helmet": "^7.1.0",
-    "joi": "^17.13.1",
-    "jsonwebtoken": "9.0.2",
-    "mailersend": "^2.2.0",
-    "mjml": "^5.0.0-alpha.4",
-    "mongoose": "^8.3.3",
-    "multer": "1.4.5-lts.1",
-    "nodemailer": "^6.9.14",
-    "ping": "0.4.4",
-    "sharp": "0.33.4",
-    "ssl-checker": "2.0.10",
-    "swagger-ui-express": "5.0.1",
-    "winston": "^3.13.0"
-  },
-  "devDependencies": {
-    "chai": "5.1.1",
-    "mocha": "10.7.3",
-    "c8": "10.1.2",
-    "esm": "3.2.25",
-    "nodemon": "3.1.0",
-    "sinon": "19.0.2"
-  }
-=======
 	"name": "server",
 	"version": "1.0.0",
 	"description": "",
@@ -60,7 +15,6 @@
 		"axios": "^1.7.2",
 		"bcrypt": "^5.1.1",
 		"bullmq": "5.7.15",
-		"chai": "5.1.1",
 		"cors": "^2.8.5",
 		"dotenv": "^16.4.5",
 		"express": "^4.19.2",
@@ -70,7 +24,6 @@
 		"jsonwebtoken": "9.0.2",
 		"mailersend": "^2.2.0",
 		"mjml": "^5.0.0-alpha.4",
-		"mocha": "10.7.3",
 		"mongoose": "^8.3.3",
 		"multer": "1.4.5-lts.1",
 		"nodemailer": "^6.9.14",
@@ -81,11 +34,12 @@
 		"winston": "^3.13.0"
 	},
 	"devDependencies": {
+		"prettier": "^3.3.3",
+		"chai": "5.1.1",
+		"mocha": "10.7.3",
+		"c8": "10.1.2",
+		"esm": "3.2.25",
 		"nodemon": "3.1.0",
-		"prettier": "^3.3.3",
-		"nyc": "17.1.0",
-		"proxyquire": "2.1.3",
 		"sinon": "19.0.2"
 	}
->>>>>>> 9fe03b7e
 }