const express = require("express");
const helmet = require("helmet");
const cors = require("cors");
const authRouter = require("./routes/authRoute");
const monitorRouter = require("./routes/monitorRoute");
const checkRouter = require("./routes/checkRoute");
const alertRouter = require("./routes/alertRoute");
const { connectDbAndRunServer } = require("./configs/db");
require("dotenv").config();
const logger = require("./utils/logger");
const { verifyJWT } = require("./middleware/verifyJWT");
const { handleErrors } = require("./middleware/handleErrors");
const queueRouter = require("./routes/queueRoute");
const JobQueue = require("./service/jobQueue");

<<<<<<< HEAD
// Need to wrap server setup in a function to handle async nature of JobQueue
const startApp = async () => {
  // const { sendEmail } = require('./utils/sendEmail')

  // **************************
  // Here is where we can swap out DBs easily.  Spin up a mongoDB instance and try it out.
  // Simply comment out the FakeDB and uncomment the MongoDB or vice versa.
  // We can easily swap between any type of data source as long as the methods are implemented
  //
  // FakeDB
  // const db = require("./db/FakeDb");
  //
  // MongoDB
  // const db = require("./db/MongoDB");
  //
  // **************************
  const DB_TYPE = {
    MongoDB: () => require("./db/MongoDB"),
    FakedDB: () => require("./db/FakeDb"),
  };
=======
// **************************
// Here is where we can swap out DBs easily.  Spin up a mongoDB instance and try it out.
// Simply comment out the FakeDB and uncomment the MongoDB or vice versa.
// We can easily swap between any type of data source as long as the methods are implemented
//
// FakeDB
// const db = require("./db/FakeDb");
//
// MongoDB
// const db = require("./db/MongoDB");
//
// **************************
>>>>>>> f2e8c2cc

  const db = DB_TYPE[process.env.DB_TYPE]
    ? DB_TYPE[process.env.DB_TYPE]()
    : require("./db/FakeDb");

  const jobQueue = await JobQueue.createJobQueue();
  /**
   * NOTES
   * Email Service will be added
   * Logger Service will be added (Winston or similar)
   */

<<<<<<< HEAD
  const app = express();
=======
>>>>>>> f2e8c2cc

  // middlewares
  app.use(
    cors()
    //We will add configuration later
  );
  app.use(express.json());
  app.use(helmet());

  // **************************
  // Make DB accessible anywhere we have a Request object
  // By adding the DB to the request object, we can access it in any route
  // Thus we do not need to import it in every route file, and we can easily swap out DBs as there is only one place to change it
  // Same applies for JobQueue
  // **************************
  app.use((req, res, next) => {
    req.db = db;
    req.jobQueue = jobQueue;
    next();
  });

  //routes
  app.use("/api/v1/auth", authRouter);
  app.use("/api/v1/monitors", monitorRouter);
  app.use("/api/v1/checks", verifyJWT, checkRouter);
  app.use("/api/v1/alerts", verifyJWT, alertRouter);
  //Temporary route for testing, remove later
  app.use("/api/v1/job", queueRouter);

  // Testing email service
  // app.use('/sendEmail', async (req, res) => {
  //     const response = sendEmail(['veysel.boybay@bluewavelabs.ca'], 'Testing email service', '<h1>Testing Bluewavelabs</h1>');
  //     console.log(response);
  // })

<<<<<<< HEAD
  //health check
  app.use("/api/v1/healthy", (req, res) => {
    try {
      logger.info("Checking Health of the server.");
      return res.status(200).json({ message: "Healthy" });
    } catch (error) {
      logger.error(error.message);
      return res.status(500).json({ message: error.message });
    }
  });
=======
>>>>>>> f2e8c2cc

  /**
   * Error handler middleware
   * Should be called last
   */
  app.use(handleErrors);

  connectDbAndRunServer(app, db);
};

startApp().catch((error) => {
  console.log(error);
});<|MERGE_RESOLUTION|>--- conflicted
+++ resolved
@@ -13,7 +13,6 @@
 const queueRouter = require("./routes/queueRoute");
 const JobQueue = require("./service/jobQueue");
 
-<<<<<<< HEAD
 // Need to wrap server setup in a function to handle async nature of JobQueue
 const startApp = async () => {
   // const { sendEmail } = require('./utils/sendEmail')
@@ -34,20 +33,6 @@
     MongoDB: () => require("./db/MongoDB"),
     FakedDB: () => require("./db/FakeDb"),
   };
-=======
-// **************************
-// Here is where we can swap out DBs easily.  Spin up a mongoDB instance and try it out.
-// Simply comment out the FakeDB and uncomment the MongoDB or vice versa.
-// We can easily swap between any type of data source as long as the methods are implemented
-//
-// FakeDB
-// const db = require("./db/FakeDb");
-//
-// MongoDB
-// const db = require("./db/MongoDB");
-//
-// **************************
->>>>>>> f2e8c2cc
 
   const db = DB_TYPE[process.env.DB_TYPE]
     ? DB_TYPE[process.env.DB_TYPE]()
@@ -60,10 +45,7 @@
    * Logger Service will be added (Winston or similar)
    */
 
-<<<<<<< HEAD
   const app = express();
-=======
->>>>>>> f2e8c2cc
 
   // middlewares
   app.use(
@@ -93,13 +75,6 @@
   //Temporary route for testing, remove later
   app.use("/api/v1/job", queueRouter);
 
-  // Testing email service
-  // app.use('/sendEmail', async (req, res) => {
-  //     const response = sendEmail(['veysel.boybay@bluewavelabs.ca'], 'Testing email service', '<h1>Testing Bluewavelabs</h1>');
-  //     console.log(response);
-  // })
-
-<<<<<<< HEAD
   //health check
   app.use("/api/v1/healthy", (req, res) => {
     try {
@@ -110,8 +85,6 @@
       return res.status(500).json({ message: error.message });
     }
   });
-=======
->>>>>>> f2e8c2cc
 
   /**
    * Error handler middleware
