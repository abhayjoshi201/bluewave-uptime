const errorMessages = {
  // General Errors:
  FRIENDLY_ERROR: "Something went wrong...",
  UNKNOWN_ERROR: "An unknown error occurred",
  // Auth Controller
  UNAUTHORIZED: "Unauthorized access",

  //Error handling middleware
  UNKNOWN_SERVICE: "Unknown service",
  NO_AUTH_TOKEN: "No auth token provided",
  INVALID_AUTH_TOKEN: "Invalid auth token",

  //Onwership Middleware
  VERIFY_OWNER_NOT_FOUND: "Document not found",
  VERIFY_OWNER_UNAUTHORIZED: "Unauthorized access",

  //DB Errors
  DB_USER_EXISTS: "User already exists",
  DB_USER_NOT_FOUND: "User not found",
  DB_TOKEN_NOT_FOUND: "Token not found",
  DB_RESET_PASSWORD_BAD_MATCH:
    "New password must be different from old password",
  DB_FIND_MONTIOR_BY_ID: (monitorId) =>
    `Monitor with id ${monitorId} not found`,
  DB_DELETE_CHECKS: (monitorId) =>
    `No checks found for monitor with id ${monitorId}`,
  DB_DELETE_ALERT: (alertId) => `Alert with id ${alertId} not found`,

  //Auth errors
  AUTH_INCORRECT_PASSWORD: "Incorrect password",
  AUTH_UNAUTHORIZED: "Unauthorized access",

  // Monitor Errros
  MONITOR_GET_BY_ID: "Monitor not found",
  MONITOR_GET_BY_USER_ID: "No monitors found for user",

  // Job Queue Errors
  JOB_QUEUE_WORKER_CLOSE: "Error closing worker",
  JOB_QUEUE_DELETE_JOB: "Job not found in queue",
  JOB_QUEUE_OBLITERATE: "Error obliterating queue",
};

const successMessages = {
  //Alert Controller
  ALERT_CREATE: "Alert created successfully",
  ALERT_GET_BY_USER: "Got alerts successfully",
  ALERT_GET_BY_MONITOR: "Got alerts by Monitor successfully",
  ALERT_GET_BY_ID: "Got alert by Id successfully",
  ALERT_EDIT: "Alert edited successfully",
  ALERT_DELETE: "Alert deleted successfully",

  // Auth Controller
  AUTH_CREATE_USER: "User created successfully",
  AUTH_LOGIN_USER: "User logged in successfully",
  AUTH_UPDATE_USER: "User updated successfully",
  AUTH_CREATE_RECOVERY_TOKEN: "Recovery token created successfully",
  AUTH_VERIFY_RECOVERY_TOKEN: "Recovery token verified successfully",
  AUTH_RESET_PASSWORD: "Password reset successfully",
<<<<<<< HEAD
  AUTH_DELETE_USER: "User deleted successfully",
=======
  AUTH_ADMIN_CHECK: "Admin check completed successfully",
>>>>>>> 75d16b74

  // Check Controller
  CHECK_CREATE: "Check created successfully",
  CHECK_GET: "Got checks successfully",
  CHECK_DELETE: "Checks deleted successfully",

  //Monitor Controller
  MONITOR_GET_ALL: "Got all monitors successfully",
  MONTIOR_GET_BY_ID: "Got monitor by Id successfully",
  MONITOR_GET_BY_USER_ID: (userId) => `Got monitor for ${userId} successfully"`,
  MONITOR_CREATE: "Monitor created successfully",
  MONITOR_DELETE: "Monitor deleted successfully",
  MONITOR_EDIT: "Monitor edited successfully",

  //Job Queue
  JOB_QUEUE_DELETE_JOB: "Job removed successfully",
  JOB_QUEUE_OBLITERATE: "Queue OBLITERATED!!!",
};

module.exports = {
  errorMessages,
  successMessages,
};<|MERGE_RESOLUTION|>--- conflicted
+++ resolved
@@ -56,11 +56,8 @@
   AUTH_CREATE_RECOVERY_TOKEN: "Recovery token created successfully",
   AUTH_VERIFY_RECOVERY_TOKEN: "Recovery token verified successfully",
   AUTH_RESET_PASSWORD: "Password reset successfully",
-<<<<<<< HEAD
+  AUTH_ADMIN_CHECK: "Admin check completed successfully",
   AUTH_DELETE_USER: "User deleted successfully",
-=======
-  AUTH_ADMIN_CHECK: "Admin check completed successfully",
->>>>>>> 75d16b74
 
   // Check Controller
   CHECK_CREATE: "Check created successfully",
