--- conflicted
+++ resolved
@@ -2,13 +2,10 @@
 import { Outlet } from "react-router";
 import DashboardSidebar from "../../Components/DashboardSidebar";
 import "./index.css";
-<<<<<<< HEAD
 
 // Demo, remove me
 import { jwtDecode } from "jwt-decode";
 // Emd Demo
-=======
->>>>>>> 2a7b1f6a
 
 const HomeLayout = () => {
   const token = localStorage.getItem("token");
