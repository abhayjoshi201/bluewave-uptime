import axiosInstance from "../../Utils/axiosConfig";
import { createAsyncThunk, createSlice } from "@reduxjs/toolkit";
import { jwtDecode } from "jwt-decode";

const initialState = {
  isLoading: false,
  authToken: "",
  user: "",
  success: null,
  msg: null,
};

export const register = createAsyncThunk(
  "auth/register",
  async (form, thunkApi) => {
    try {
      const res = await axiosInstance.post("/auth/register", form);
      return res.data;
    } catch (error) {
      if (error.response.data) {
        return thunkApi.rejectWithValue(error.response.data);
      }
      return thunkApi.rejectWithValue(error.message);
    }
  }
);

export const login = createAsyncThunk("auth/login", async (form, thunkApi) => {
  try {
    const res = await axiosInstance.post(`/auth/login`, form);
    return res.data;
  } catch (error) {
    if (error.response && error.response.data) {
      return thunkApi.rejectWithValue(error.response.data);
    }
    return thunkApi.rejectWithValue(error.message);
  }
});

export const update = createAsyncThunk(
  "auth/update",
  async (data, thunkApi) => {
    const { authToken: token, localData: form } = data;
    const user = jwtDecode(token);
    try {
      //1.5s delay to show loading spinner
      await new Promise((resolve) => setTimeout(resolve, 1500));

      const fd = new FormData();
<<<<<<< HEAD
=======
      const imageResult = await axiosInstance.get(form.file, {
        responseType: "blob",
      });
>>>>>>> cf06b066
      fd.append("firstname", form.firstname);
      fd.append("lastname", form.lastname);
      if (form.file && form.file !== "") {
        const imageResult = await axios.get(form.file, {
          responseType: "blob",
        });
        fd.append("profileImage", imageResult.data);
      }
      form.deleteProfileImage &&
        fd.append("deleteProfileImage", form.deleteProfileImage);

      const res = await axiosInstance.post(`/auth/user/${user._id}`, fd, {
        headers: {
          Authorization: `Bearer ${token}`,
          "Content-Type": "multipart/form-data",
        },
      });
      return res.data;
    } catch (error) {
      if (error.response && error.response.data) {
        return thunkApi.rejectWithValue(error.response.data);
      }
      return thunkApi.rejectWithValue(error.message);
    }
  }
);

const handleAuthFulfilled = (state, action) => {
  state.isLoading = false;
  state.success = action.payload.success;
  state.msg = action.payload.msg;
  state.authToken = action.payload.data.token;
  state.user = action.payload.data.user;
};
const handleAuthRejected = (state, action) => {
  state.isLoading = false;
  state.success = false;
  state.msg = action.payload
    ? action.payload.msg
    : "Failed to login or register";
};
const handleUpdateFulfilled = (state, action) => {
  state.isLoading = false;
  state.success = action.payload.success;
  state.msg = action.payload.msg;
  state.user = action.payload.data;
};
const handleUpdateRejected = (state, action) => {
  state.isLoading = false;
  state.success = false;
  state.msg = action.payload
    ? action.payload.msg
    : "Failed to update profile data.";
};

const authSlice = createSlice({
  name: "auth",
  initialState,
  reducers: {
    clearAuthState: (state) => {
      state.authToken = "";
      state.user = "";
      state.isLoading = false;
      state.success = true;
      state.msg = "Logged out successfully";
    },
  },
  extraReducers: (builder) => {
    builder
      // Register thunk
      .addCase(register.pending, (state) => {
        state.isLoading = true;
      })
      .addCase(register.fulfilled, handleAuthFulfilled)
      .addCase(register.rejected, handleAuthRejected)
      // Login thunk
      .addCase(login.pending, (state) => {
        state.isLoading = true;
      })
      .addCase(login.fulfilled, handleAuthFulfilled)
      .addCase(login.rejected, handleAuthRejected)
      // Update thunk
      .addCase(update.pending, (state) => {
        state.isLoading = true;
      })
      .addCase(update.fulfilled, handleUpdateFulfilled)
      .addCase(update.rejected, handleUpdateRejected);
  },
});

export default authSlice.reducer;
export const { clearAuthState } = authSlice.actions;<|MERGE_RESOLUTION|>--- conflicted
+++ resolved
@@ -47,16 +47,10 @@
       await new Promise((resolve) => setTimeout(resolve, 1500));
 
       const fd = new FormData();
-<<<<<<< HEAD
-=======
-      const imageResult = await axiosInstance.get(form.file, {
-        responseType: "blob",
-      });
->>>>>>> cf06b066
       fd.append("firstname", form.firstname);
       fd.append("lastname", form.lastname);
       if (form.file && form.file !== "") {
-        const imageResult = await axios.get(form.file, {
+        const imageResult = await axiosInstance.get(form.file, {
           responseType: "blob",
         });
         fd.append("profileImage", imageResult.data);
