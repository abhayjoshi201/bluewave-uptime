import { Box, Skeleton, Stack, Typography } from "@mui/material";
import { PieChart } from "@mui/x-charts/PieChart";
import { useDrawingArea } from "@mui/x-charts";
import { useEffect, useState } from "react";
import { useTheme } from "@emotion/react";
import { useNavigate, useParams } from "react-router-dom";
import { useSelector } from "react-redux";
import {
  formatDuration,
  formatDurationRounded,
} from "../../../Utils/timeUtils";
import { networkService } from "../../../main";
import Button from "../../../Components/Button";
import SettingsIcon from "../../../assets/icons/settings-bold.svg?react";
import LastCheckedIcon from "../../../assets/icons/calendar-check.svg?react";
import ClockIcon from "../../../assets/icons/maintenance.svg?react";
import IntervalCheckIcon from "../../../assets/icons/interval-check.svg?react";
import GreenCheck from "../../../assets/icons/checkbox-green.svg?react";
import RedCheck from "../../../assets/icons/checkbox-red.svg?react";
import PageSpeedLineChart from "../../../Components/Charts/PagespeedLineChart";
import Breadcrumbs from "../../../Components/Breadcrumbs";
import "./index.css";
import PropTypes from "prop-types";
import { logger } from "../../../Utils/Logger";

const StatBox = ({ icon, title, value }) => {
  const theme = useTheme();

  return (
    <Stack
      className="stat-box"
      direction="row"
      gap={theme.gap.small}
      pt={theme.gap.ml}
      px={theme.gap.ml}
      pb={theme.gap.mlplus}
    >
      {icon}
      <Box>
        <Typography variant="h6" mb={theme.gap.medium}>
          {title}
        </Typography>
        <Typography variant="h4">{value}</Typography>
      </Box>
    </Stack>
  );
};

StatBox.propTypes = {
  icon: PropTypes.element,
  title: PropTypes.string,
  value: PropTypes.node,
};

/**
 * Renders a centered label within a pie chart.
 *
 * @param {Object} props
 * @param {string | number} props.value - The value to display in the label.
 * @param {string} props.color - The color of the text.
 * @returns {JSX.Element}
 */
const PieCenterLabel = ({ value, color, setExpand }) => {
  const { width, height } = useDrawingArea();
  return (
    <g
      transform={`translate(${width / 2}, ${height / 2})`}
      onMouseEnter={() => setExpand(true)}
    >
      <circle cx={0} cy={0} r={width / 3} fill="transparent" />
      <text
        className="pie-label"
        style={{
          fill: color,
          fontSize: "45px",
          textAnchor: "middle",
          dominantBaseline: "central",
          userSelect: "none",
        }}
      >
        {value}
      </text>
    </g>
  );
};

PieCenterLabel.propTypes = {
  value: PropTypes.oneOfType([PropTypes.string, PropTypes.number]),
  color: PropTypes.string,
  setExpand: PropTypes.func,
};

/**
 * A component that renders a label on a pie chart slice.
 * The label is positioned relative to the center of the pie chart and is optionally highlighted.
 *
 * @param {Object} props
 * @param {number} props.value - The value to display inside the pie slice.
 * @param {number} props.startAngle - The starting angle of the pie slice in degrees.
 * @param {number} props.endAngle - The ending angle of the pie slice in degrees.
 * @param {string} props.color - The color of the label text when highlighted.
 * @param {boolean} props.highlighted - Determines if the label should be highlighted or not.
 * @returns {JSX.Element}
 */
const PieValueLabel = ({ value, startAngle, endAngle, color, highlighted }) => {
  const { width, height } = useDrawingArea();

  // Compute the midpoint angle in radians
  const angle = (((startAngle + endAngle) / 2) * Math.PI) / 180;
  const radius = height / 3.5; // length from center of the circle to where the text is positioned

  // Calculate x and y positions
  const x = Math.sin(angle) * radius;
  const y = -Math.cos(angle) * radius;

  return (
    <g transform={`translate(${width / 2}, ${height / 2})`}>
      <text
        className="pie-value-label"
        x={x}
        y={y}
        style={{
          fill: highlighted ? color : "rgba(0,0,0,0)",
          fontSize: "12px",
          textAnchor: "middle",
          dominantBaseline: "central",
          userSelect: "none",
        }}
      >
        +{value}
      </text>
    </g>
  );
};

PieValueLabel.propTypes = {
  value: PropTypes.number,
  startAngle: PropTypes.number,
  endAngle: PropTypes.number,
  color: PropTypes.string,
  highlighted: PropTypes.bool,
};

/**
 * Renders a skeleton layout.
 *
 * @returns {JSX.Element}
 */
const SkeletonLayout = () => {
  const theme = useTheme();

  return (
    <>
      <Skeleton variant="rounded" width="15%" height={34} />
      <Stack direction="row" gap={theme.gap.small}>
        <Skeleton variant="circular" style={{ minWidth: 24, minHeight: 24 }} />
        <Box width="85%">
          <Skeleton variant="rounded" width="50%" height={24} />
          <Skeleton
            variant="rounded"
            width="50%"
            height={18}
            sx={{ mt: theme.gap.small }}
          />
        </Box>
        <Skeleton
          variant="rounded"
          width="15%"
          height={34}
          sx={{ alignSelf: "flex-end" }}
        />
      </Stack>
      <Stack
        direction="row"
        justifyContent="space-between"
        gap={theme.gap.xl}
        flexWrap="wrap"
      >
        <Skeleton variant="rounded" width="30%" height={90} sx={{ flex: 1 }} />
        <Skeleton variant="rounded" width="30%" height={90} sx={{ flex: 1 }} />
        <Skeleton variant="rounded" width="30%" height={90} sx={{ flex: 1 }} />
      </Stack>
      <Skeleton variant="rounded" width="25%" height={24} />
      <Skeleton variant="rounded" width="100%" height={300} />
      <Skeleton variant="rounded" width="25%" height={24} />
      <Skeleton variant="rounded" width="100%" height={300} />
    </>
  );
};

const PageSpeedDetails = () => {
  const theme = useTheme();
  const navigate = useNavigate();
  const [monitor, setMonitor] = useState({});
  const [audits, setAudits] = useState({});
  const { monitorId } = useParams();
  const { authToken } = useSelector((state) => state.auth);

  useEffect(() => {
    const fetchMonitor = async () => {
      try {
        const res = await networkService.getStatsByMonitorId(
          authToken,
          monitorId,
          "desc",
          50,
          null,
          null,
          null
        );
        setMonitor(res?.data?.data ?? {});
        setAudits(res?.data?.data?.checks?.[0]?.audits ?? []);
      } catch (error) {
<<<<<<< HEAD
        console.log(error);
        navigate("/not-found", { replace: true });
=======
        logger.error(logger);
        navigate("/not-found");
>>>>>>> d4394764
      }
    };

    fetchMonitor();
  }, [monitorId, authToken, navigate]);

  /**
   * Weight constants for different performance metrics.
   * @type {Object}
   */
  const weights = {
    fcp: 10,
    si: 10,
    lcp: 25,
    tbt: 30,
    cls: 25,
  };

  /**
   * Retrieves color properties based on the performance value.
   *
   * @param {number} value - The performance score used to determine the color properties.
   * @returns {{stroke: string, text: string, bg: string}} The color properties for the given performance value.
   */
  const getColors = (value) => {
    if (value >= 90 && value <= 100) return theme.pie.green;
    else if (value >= 50 && value < 90) return theme.pie.yellow;
    else if (value >= 0 && value < 50) return theme.pie.red;
    return theme.pie.default;
  };

  /**
   * Calculates and formats the data needed for rendering a pie chart based on audit scores and weights.
   * This function generates properties for each pie slice, including angles, radii, and colors.
   * It also calculates performance based on the weighted values.
   *
   * @returns {Array<Object>} An array of objects, each representing the properties for a slice of the pie chart.
   * @returns {number} performance - A variable updated with the rounded sum of weighted values.
   */
  let performance = 0;
  const getPieData = (audits) => {
    let props = [];
    let startAngle = 0;
    const padding = 3; // padding between arcs
    const max = 360 - padding * (Object.keys(audits).length - 1); // _id is a child of audits

    Object.keys(audits).forEach((key) => {
      if (audits[key].score) {
        let value = audits[key].score * weights[key];
        let endAngle = startAngle + (weights[key] * max) / 100;

        let theme = getColors(audits[key].score * 100);
        props.push({
          id: key,
          data: [
            {
              value: value,
              color: theme.stroke,
              label: key.toUpperCase(),
            },
            {
              value: weights[key] - value,
              color: theme.strokeBg,
              label: "",
            },
          ],
          arcLabel: (item) => `${item.label}`,
          arcLabelRadius: 95,
          startAngle: startAngle,
          endAngle: endAngle,
          innerRadius: 73,
          outerRadius: 80,
          cornerRadius: 2,
          highlightScope: { faded: "global", highlighted: "series" },
          faded: {
            innerRadius: 63,
            outerRadius: 70,
            additionalRadius: -20,
            arcLabelRadius: 5,
          },
          cx: pieSize.width / 2,
        });

        performance += Math.round(value);
        startAngle = endAngle + padding;
      }
    });

    return props;
  };

  const pieSize = { width: 210, height: 200 };
  const pieData = getPieData(audits);
  const colorMap = getColors(performance);

  const [highlightedItem, setHighLightedItem] = useState(null);
  const [expand, setExpand] = useState(false);

  let loading = Object.keys(monitor).length === 0;
  const data = monitor?.checks ? [...monitor.checks].reverse() : [];
  return (
    <Stack className="page-speed-details" gap={theme.gap.large}>
      {loading ? (
        <SkeletonLayout />
      ) : (
        <>
          <Breadcrumbs
            list={[
              { name: "pagespeed", path: "/pagespeed" },
              { name: "details", path: `/pagespeed/${monitorId}` },
            ]}
          />
          <Stack direction="row" gap={theme.gap.small}>
            {monitor?.status ? <GreenCheck /> : <RedCheck />}
            <Box>
              <Typography
                component="h1"
                mb={theme.gap.xs}
                sx={{ lineHeight: 1 }}
              >
                {monitor?.url}
              </Typography>
              <Typography
                component="span"
                sx={{ color: "var(--env-var-color-17)" }}
              >
                Your pagespeed monitor is live.
              </Typography>
            </Box>
            <Button
              level="tertiary"
              label="Configure"
              animate="rotate90"
              img={
                <SettingsIcon
                  style={{ width: theme.gap.mlplus, height: theme.gap.mlplus }}
                />
              }
              onClick={() => navigate(`/pagespeed/configure/${monitorId}`)}
              sx={{
                ml: "auto",
                alignSelf: "flex-end",
                backgroundColor: theme.palette.otherColors.fillGray,
                px: theme.gap.medium,
                "& svg": {
                  mr: "6px",
                },
              }}
            />
          </Stack>
          <Stack
            direction="row"
            justifyContent="space-between"
            gap={theme.gap.large}
            flexWrap="wrap"
          >
            <StatBox
              icon={<LastCheckedIcon />}
              title="Last checked"
              value={
                <>
                  {formatDuration(monitor?.lastChecked)}{" "}
                  <Typography
                    component="span"
                    fontStyle="italic"
                    sx={{ opacity: 0.8 }}
                  >
                    ago
                  </Typography>
                </>
              }
            />
            <StatBox
              icon={<ClockIcon />}
              title="Checks since"
              value={
                <>
                  {formatDuration(monitor?.uptimeDuration)}{" "}
                  <Typography
                    component="span"
                    fontStyle="italic"
                    sx={{ opacity: 0.8 }}
                  >
                    ago
                  </Typography>
                </>
              }
            ></StatBox>
            <StatBox
              icon={<IntervalCheckIcon />}
              title="Checks every"
              value={formatDurationRounded(monitor?.interval)}
            ></StatBox>
          </Stack>
          <Typography component="h2">Score history</Typography>
          <Box height="300px">
            <PageSpeedLineChart pageSpeedChecks={data} />
          </Box>
          <Typography component="h2">Performance report</Typography>
          <Stack direction="row" alignItems="center" overflow="hidden" flex={1}>
            <Stack
              alignItems="center"
              textAlign="center"
              minWidth="300px"
              flex={1}
              px={theme.gap.xl}
              py={theme.gap.ml}
            >
              <Box onMouseLeave={() => setExpand(false)}>
                {expand ? (
                  <PieChart
                    series={[
                      {
                        data: [
                          {
                            value: 100,
                            color: colorMap.bg,
                          },
                        ],
                        outerRadius: 67,
                        cx: pieSize.width / 2,
                      },
                      ...pieData,
                    ]}
                    width={pieSize.width}
                    height={pieSize.height}
                    margin={{ left: 0, top: 0, right: 0, bottom: 0 }}
                    onHighlightChange={setHighLightedItem}
                    slotProps={{
                      legend: { hidden: true },
                    }}
                    tooltip={{ trigger: "none" }}
                    sx={{
                      "&:has(.MuiPieArcLabel-faded) .pie-label": {
                        fill: "rgba(0,0,0,0) !important",
                      },
                    }}
                  >
                    <PieCenterLabel
                      value={performance}
                      color={colorMap.text}
                      setExpand={setExpand}
                    />
                    {pieData?.map((pie) => (
                      <PieValueLabel
                        key={pie.id}
                        value={Math.round(pie.data[0].value * 10) / 10}
                        startAngle={pie.startAngle}
                        endAngle={pie.endAngle}
                        color={pie.data[0].color}
                        highlighted={highlightedItem?.seriesId === pie.id}
                      />
                    ))}
                  </PieChart>
                ) : (
                  <PieChart
                    series={[
                      {
                        data: [
                          {
                            value: 100,
                            color: colorMap.bg,
                          },
                        ],
                        outerRadius: 67,
                        cx: pieSize.width / 2,
                      },
                      {
                        data: [
                          {
                            value: performance,
                            color: colorMap.stroke,
                          },
                        ],
                        innerRadius: 63,
                        outerRadius: 70,
                        paddingAngle: 5,
                        cornerRadius: 2,
                        startAngle: 0,
                        endAngle: (performance / 100) * 360,
                        cx: pieSize.width / 2,
                      },
                    ]}
                    width={pieSize.width}
                    height={pieSize.height}
                    margin={{ left: 0, top: 0, right: 0, bottom: 0 }}
                    tooltip={{ trigger: "none" }}
                  >
                    <PieCenterLabel
                      value={performance}
                      color={colorMap.text}
                      setExpand={setExpand}
                    />
                  </PieChart>
                )}
              </Box>
              <Typography mt={theme.gap.medium}>
                Values are estimated and may vary.{" "}
                <Typography
                  component="span"
                  sx={{
                    color: theme.palette.primary.main,
                    fontWeight: 500,
                    textDecoration: "underline",
                    cursor: "pointer",
                  }}
                >
                  See calculator
                </Typography>
              </Typography>
            </Stack>
            <Box
              px={theme.gap.xl}
              py={theme.gap.ml}
              height="100%"
              flex={1}
              sx={{
                borderLeft: `solid 1px ${theme.palette.otherColors.graishWhite}`,
              }}
            >
              <Typography
                mb={theme.gap.medium}
                pb={theme.gap.ml}
                color={theme.palette.secondary.main}
                textAlign="center"
                sx={{
                  borderBottom: `solid 1px ${theme.palette.otherColors.graishWhite}`,
                  borderBottomStyle: "dashed",
                }}
              >
                The{" "}
                <Typography
                  component="span"
                  sx={{
                    color: theme.palette.primary.main,
                    fontWeight: 500,
                    textDecoration: "underline",
                    cursor: "pointer",
                  }}
                >
                  performance score is calculated
                </Typography>{" "}
                directly from these{" "}
                <Typography component="span" fontWeight={600}>
                  metrics
                </Typography>
                .
              </Typography>
              <Stack
                direction="row"
                flexWrap="wrap"
                pt={theme.gap.ml}
                gap={theme.gap.ml}
              >
                {Object.keys(audits).map((key) => {
                  if (key === "_id") return;

                  let audit = audits[key];
                  let metricParams = getColors(audit.score * 100);

                  let shape = (
                    <Box
                      sx={{
                        width: theme.gap.medium,
                        height: theme.gap.medium,
                        borderRadius: "50%",
                        backgroundColor: metricParams.stroke,
                      }}
                    ></Box>
                  );
                  if (metricParams.shape === "square")
                    shape = (
                      <Box
                        sx={{
                          width: theme.gap.medium,
                          height: theme.gap.medium,
                          backgroundColor: metricParams.stroke,
                        }}
                      ></Box>
                    );
                  else if (metricParams.shape === "triangle")
                    shape = (
                      <Box
                        sx={{
                          width: 0,
                          height: 0,
                          ml: `calc((${theme.gap.medium} - ${theme.gap.small}) / -2)`,
                          borderLeft: `${theme.gap.small} solid transparent`,
                          borderRight: `${theme.gap.small} solid transparent`,
                          borderBottom: `${theme.gap.medium} solid ${metricParams.stroke}`,
                        }}
                      ></Box>
                    );

                  // Find the position where the number ends and the unit begins
                  const match = audit.displayValue.match(
                    /(\d+\.?\d*)\s*([a-zA-Z]+)/
                  );
                  let value;
                  let unit;
                  if (match) {
                    value = match[1];
                    unit = match[2];
                  } else {
                    value = audit.displayValue;
                  }

                  return (
                    <Stack
                      className="metric"
                      key={`${key}-box`}
                      direction="row"
                      gap={theme.gap.small}
                    >
                      {shape}
                      <Box>
                        <Typography sx={{ lineHeight: 1 }}>
                          {audit.title}
                        </Typography>
                        <Typography
                          component="span"
                          sx={{
                            color: metricParams.text,
                            fontSize: "16px",
                            fontWeight: 600,
                          }}
                        >
                          {value}
                          <Typography
                            component="span"
                            ml="2px"
                            sx={{
                              color: theme.palette.secondary.main,
                              fontSize: "13px",
                            }}
                          >
                            {unit}
                          </Typography>
                        </Typography>
                      </Box>
                    </Stack>
                  );
                })}
              </Stack>
            </Box>
          </Stack>
        </>
      )}
    </Stack>
  );
};

PageSpeedDetails.propTypes = {
  push: PropTypes.func,
};

export default PageSpeedDetails;<|MERGE_RESOLUTION|>--- conflicted
+++ resolved
@@ -211,13 +211,8 @@
         setMonitor(res?.data?.data ?? {});
         setAudits(res?.data?.data?.checks?.[0]?.audits ?? []);
       } catch (error) {
-<<<<<<< HEAD
-        console.log(error);
+        logger.error(logger);
         navigate("/not-found", { replace: true });
-=======
-        logger.error(logger);
-        navigate("/not-found");
->>>>>>> d4394764
       }
     };
 
