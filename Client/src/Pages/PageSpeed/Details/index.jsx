--- conflicted
+++ resolved
@@ -7,7 +7,6 @@
   Tooltip,
   Typography,
 } from "@mui/material";
-import { useDrawingArea } from "@mui/x-charts";
 import { useEffect, useState } from "react";
 import { useTheme } from "@emotion/react";
 import { useNavigate, useParams } from "react-router-dom";
@@ -31,141 +30,7 @@
 import Checkbox from "../../../Components/Inputs/Checkbox";
 import PieChart from "./Charts/PieChart";
 import "./index.css";
-import useUtils from "../../Monitors/utils";
-import SkeletonLayout from "./skeleton";
-
-<<<<<<< HEAD
-=======
-const StatBox = ({ icon, title, value }) => {
-  const theme = useTheme();
-
-  return (
-    <Stack
-      className="stat-box"
-      direction="row"
-      gap={theme.spacing(4)}
-      pt={theme.spacing(8)}
-      px={theme.spacing(8)}
-      pb={theme.spacing(10)}
-      border={1}
-      borderColor={theme.palette.border.light}
-      borderRadius={theme.shape.borderRadius}
-      backgroundColor={theme.palette.background.main}
-      minWidth="200px"
-    >
-      {icon}
-      <Box>
-        <Typography
-          variant="h6"
-          color={theme.palette.primary.main}
-          mb={theme.spacing(6)}
-        >
-          {title}
-        </Typography>
-        <Typography variant="h4" color={theme.palette.text.secondary}>
-          {value}
-        </Typography>
-      </Box>
-    </Stack>
-  );
-};
-
-StatBox.propTypes = {
-  icon: PropTypes.element,
-  title: PropTypes.string,
-  value: PropTypes.node,
-};
-
-/**
- * Renders a centered label within a pie chart.
- *
- * @param {Object} props
- * @param {string | number} props.value - The value to display in the label.
- * @param {string} props.color - The color of the text.
- * @returns {JSX.Element}
- */
-const PieCenterLabel = ({ value, color, setExpand }) => {
-  const { width, height } = useDrawingArea();
-  return (
-    <g
-      transform={`translate(${width / 2}, ${height / 2})`}
-      onMouseEnter={() => setExpand(true)}
-    >
-      <circle cx={0} cy={0} r={width / 3} fill="transparent" />
-      <text
-        className="pie-label"
-        style={{
-          fill: color,
-          fontSize: "45px",
-          textAnchor: "middle",
-          dominantBaseline: "central",
-          userSelect: "none",
-        }}
-      >
-        {value}
-      </text>
-    </g>
-  );
-};
-
-PieCenterLabel.propTypes = {
-  value: PropTypes.oneOfType([PropTypes.string, PropTypes.number]),
-  color: PropTypes.string,
-  setExpand: PropTypes.func,
-};
-
-/**
- * A component that renders a label on a pie chart slice.
- * The label is positioned relative to the center of the pie chart and is optionally highlighted.
- *
- * @param {Object} props
- * @param {number} props.value - The value to display inside the pie slice.
- * @param {number} props.startAngle - The starting angle of the pie slice in degrees.
- * @param {number} props.endAngle - The ending angle of the pie slice in degrees.
- * @param {string} props.color - The color of the label text when highlighted.
- * @param {boolean} props.highlighted - Determines if the label should be highlighted or not.
- * @returns {JSX.Element}
- */
-const PieValueLabel = ({ value, startAngle, endAngle, color, highlighted }) => {
-  const { width, height } = useDrawingArea();
-
-  // Compute the midpoint angle in radians
-  const angle = (((startAngle + endAngle) / 2) * Math.PI) / 180;
-  const radius = height / 3.5; // length from center of the circle to where the text is positioned
-
-  // Calculate x and y positions
-  const x = Math.sin(angle) * radius;
-  const y = -Math.cos(angle) * radius;
-
-  return (
-    <g transform={`translate(${width / 2}, ${height / 2})`}>
-      <text
-        className="pie-value-label"
-        x={x}
-        y={y}
-        style={{
-          fill: highlighted ? color : "rgba(0,0,0,0)",
-          fontSize: "12px",
-          textAnchor: "middle",
-          dominantBaseline: "central",
-          userSelect: "none",
-        }}
-      >
-        +{value}
-      </text>
-    </g>
-  );
-};
-
-PieValueLabel.propTypes = {
-  value: PropTypes.number,
-  startAngle: PropTypes.number,
-  endAngle: PropTypes.number,
-  color: PropTypes.string,
-  highlighted: PropTypes.bool,
-};
-
->>>>>>> a8c03581
+
 const PageSpeedDetails = () => {
   const theme = useTheme();
   const navigate = useNavigate();
@@ -221,27 +86,6 @@
     setMetrics((prev) => ({ ...prev, [id]: !prev[id] }));
   };
 
-<<<<<<< HEAD
-=======
-  const pieSize = { width: 210, height: 200 };
-  const pieData = getPieData(audits);
-  const colorMap = getColors(performance);
-
-  const [highlightedItem, setHighLightedItem] = useState(null);
-  const [expand, setExpand] = useState(false);
-
-  let loading = Object.keys(monitor).length === 0;
-  const data = monitor?.checks ? [...monitor.checks].reverse() : [];
-
-  let sharedStyles = {
-    border: 1,
-    borderColor: theme.palette.border.light,
-    borderRadius: theme.shape.borderRadius,
-    backgroundColor: theme.palette.background.main,
-  };
-
-  const monitorState = determineState(monitor);
->>>>>>> a8c03581
   return (
     <Stack className="page-speed-details" gap={theme.spacing(10)}>
       {loading ? (
@@ -255,10 +99,6 @@
             ]}
           />
           <Stack direction="row" gap={theme.spacing(2)}>
-<<<<<<< HEAD
-=======
-            <PulseDot color={statusColor[monitorState]} />
->>>>>>> a8c03581
             <Box>
               <Typography
                 component="h1"
@@ -268,7 +108,6 @@
               >
                 {monitor.name}
               </Typography>
-<<<<<<< HEAD
               <Stack
                 direction="row"
                 alignItems="center"
@@ -336,11 +175,6 @@
                   Checking every {formatDurationRounded(monitor?.interval)}.
                 </Typography>
               </Stack>
-=======
-              <Typography component="span" color={statusColor[monitorState]}>
-                {pagespeedStatusMsg[monitorState] || "Pending..."}
-              </Typography>
->>>>>>> a8c03581
             </Box>
             <Button
               variant="contained"
