--- conflicted
+++ resolved
@@ -1,12 +1,3 @@
-<<<<<<< HEAD
-import React from "react";
-
-const Incidents = () => {
-  return <div>Incidents</div>;
-};
-
-export default Incidents;
-=======
 import * as React from 'react';
 import TextField from '@mui/material/TextField';
 import Autocomplete, { createFilterOptions } from '@mui/material/Autocomplete';
@@ -173,5 +164,4 @@
       )}
     />
   );
-}
->>>>>>> feb4a889
+}