--- conflicted
+++ resolved
@@ -2,14 +2,11 @@
 import "./index.css";
 import Button from "../../Components/Button";
 import Link from "../../Components/Link";
-<<<<<<< HEAD
-import Avatar from "../../Components/Avatar/Avatar";
-import avatarImage from "../../assets/Images/avatar_placeholder.png";
-=======
 import ColoredLabel from "../../Components/Label/ColoredLabel";
 import { useTheme } from "@mui/material";
 import StatusLabel from "../../Components/Label/StautsLabel";
->>>>>>> 3249132f
+import Avatar from "../../Components/Avatar/Avatar";
+import avatarImage from "../../assets/Images/avatar_placeholder.png";
 
 const Home = () => {
   const theme = useTheme();
@@ -39,19 +36,6 @@
             url={"https://www.google.com"}
           />
         </div>
-<<<<<<< HEAD
-        <h4>Avatar</h4>
-        <div style={{ display: "flex" }}>
-          <Avatar src={avatarImage} firstName="Alex" lastName="Holliday" />
-          <Avatar firstName="Alex" lastName="Holliday" />
-          <Avatar
-            src={avatarImage}
-            firstName="Alex"
-            lastName="Holliday"
-            small
-          />
-          <Avatar firstName="Alex" lastName="Holliday" small />
-=======
         <h4>Labels</h4>
         <div>
           <ColoredLabel label="Label" color={theme.palette.labelGray.color} />
@@ -66,7 +50,18 @@
           <StatusLabel status="Waiting" />
           <StatusLabel status="New" />
           <StatusLabel status="Active" />
->>>>>>> 3249132f
+        </div>
+        <h4>Avatar</h4>
+        <div style={{ display: "flex" }}>
+          <Avatar src={avatarImage} firstName="Alex" lastName="Holliday" />
+          <Avatar firstName="Alex" lastName="Holliday" />
+          <Avatar
+            src={avatarImage}
+            firstName="Alex"
+            lastName="Holliday"
+            small
+          />
+          <Avatar firstName="Alex" lastName="Holliday" small />
         </div>
       </div>
     </>
