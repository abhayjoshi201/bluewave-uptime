import { useState, useEffect, useRef } from "react";
import { useNavigate } from "react-router-dom";
import { Box, Stack, Typography } from "@mui/material";
import { useTheme } from "@emotion/react";
import { credentials } from "../../Validation/validation";
import { login } from "../../Features/Auth/authSlice";
import { useDispatch, useSelector } from "react-redux";
import { createToast } from "../../Utils/toastUtils";
import Button from "../../Components/Button";
import { networkService } from "../../main";
import Field from "../../Components/Inputs/Field";
import background from "../../assets/Images/background_pattern_decorative.png";
import Logo from "../../assets/icons/bwu-icon.svg?react";
import Mail from "../../assets/icons/mail.svg?react";
import ArrowBackRoundedIcon from "@mui/icons-material/ArrowBackRounded";
import PropTypes from "prop-types";

import "./index.css";

/**
 * Displays the initial landing page.
 *
 * @param {Object} props
 * @param {Function} props.onContinue - Callback function to handle "Continue with Email" button click.
 * @returns {JSX.Element}
 */
const LandingPage = ({ onContinue }) => {
  const theme = useTheme();

  return (
    <>
      <Stack
        gap={{ xs: theme.gap.ml, sm: theme.gap.large }}
        alignItems="center"
        textAlign="center"
      >
        <Box>
          <Typography component="h1">Log In</Typography>
          <Typography>We are pleased to see you again!</Typography>
        </Box>
        <Box width="100%">
          <Button
            level="secondary"
            label="Continue with Email"
            img={<Mail />}
            onClick={onContinue}
            sx={{
              width: "100%",
              "& svg": {
                mr: theme.gap.small,
              },
            }}
          />
        </Box>
        <Box maxWidth={400}>
          <Typography className="tos-p">
            By continuing, you agree to our{" "}
            <Typography component="span">Terms of Service</Typography> and{" "}
            <Typography component="span">Privacy Policy.</Typography>
          </Typography>
        </Box>
      </Stack>
    </>
  );
};

LandingPage.propTypes = {
  onContinue: PropTypes.func.isRequired,
};

/**
 * Renders the first step of the login process.
 *
 * @param {Object} props
 * @param {Object} props.form - Form state object.
 * @param {Object} props.errors - Object containing form validation errors.
 * @param {Function} props.onSubmit - Callback function to handle form submission.
 * @param {Function} props.onChange - Callback function to handle form input changes.
 * @param {Function} props.onBack - Callback function to handle "Back" button click.
 * @returns {JSX.Element}
 */
const StepOne = ({ form, errors, onSubmit, onChange, onBack }) => {
  const theme = useTheme();
  const inputRef = useRef(null);

  useEffect(() => {
    if (inputRef.current) {
      inputRef.current.focus();
    }
  }, []);

  return (
    <>
      <Stack gap={{ xs: theme.gap.ml, sm: theme.gap.large }} textAlign="center">
        <Box>
          <Typography component="h1">Log In</Typography>
          <Typography>Enter your email address</Typography>
        </Box>
        <Box textAlign="left">
          <form noValidate spellCheck={false} onSubmit={onSubmit}>
            <Field
              type="email"
              id="login-email-input"
              label="Email"
              isRequired={true}
              placeholder="jordan.ellis@domain.com"
              autoComplete="email"
              value={form.email}
              onChange={onChange}
              error={errors.email}
              ref={inputRef}
            />
          </form>
        </Box>
        <Stack direction="row" justifyContent="space-between">
          <Button
            level="secondary"
            label="Back"
            animate="slideLeft"
            img={<ArrowBackRoundedIcon />}
            onClick={onBack}
            sx={{
              mb: theme.gap.medium,
              px: theme.gap.ml,
              "& svg.MuiSvgIcon-root": {
                mr: theme.gap.xs,
              },
            }}
            props={{ tabIndex: -1 }}
          />
          <Button
            level="primary"
            label="Continue"
            onClick={onSubmit}
            disabled={errors.email && true}
            sx={{ width: "30%" }}
          />
        </Stack>
      </Stack>
    </>
  );
};

StepOne.propTypes = {
  form: PropTypes.object.isRequired,
  errors: PropTypes.object.isRequired,
  onSubmit: PropTypes.func.isRequired,
  onChange: PropTypes.func.isRequired,
  onBack: PropTypes.func.isRequired,
};

/**
 * Renders the second step of the login process, including a password input field.
 *
 * @param {Object} props
 * @param {Object} props.form - Form state object.
 * @param {Object} props.errors - Object containing form validation errors.
 * @param {Function} props.onSubmit - Callback function to handle form submission.
 * @param {Function} props.onChange - Callback function to handle form input changes.
 * @param {Function} props.onBack - Callback function to handle "Back" button click.
 * @returns {JSX.Element}
 */
const StepTwo = ({ form, errors, onSubmit, onChange, onBack }) => {
  const theme = useTheme();
  const navigate = useNavigate();
  const inputRef = useRef(null);

  useEffect(() => {
    if (inputRef.current) {
      inputRef.current.focus();
    }
  }, []);

  const handleNavigate = () => {
    if (form.email !== "" && !errors.email) {
      sessionStorage.setItem("email", form.email);
    }
    navigate("/forgot-password");
  };

  return (
    <>
      <Stack gap={{ xs: theme.gap.ml, sm: theme.gap.large }} textAlign="center">
        <Box>
          <Typography component="h1">Log In</Typography>
          <Typography>Enter your password</Typography>
        </Box>
        <Box textAlign="left">
          <form noValidate spellCheck={false} onSubmit={onSubmit}>
            <Field
              type="password"
              id="login-password-input"
              label="Password"
              isRequired={true}
              placeholder="••••••••••"
              autoComplete="current-password"
              value={form.password}
              onChange={onChange}
              error={errors.password}
              ref={inputRef}
            />
          </form>
        </Box>
        <Stack direction="row" justifyContent="space-between">
          <Button
            level="secondary"
            label="Back"
            animate="slideLeft"
            img={<ArrowBackRoundedIcon />}
            onClick={onBack}
            sx={{
              mb: theme.gap.medium,
              px: theme.gap.ml,
              "& svg.MuiSvgIcon-root": {
                mr: theme.gap.xs,
              },
            }}
            props={{ tabIndex: -1 }}
          />
          <Button
            level="primary"
            label="Continue"
            onClick={onSubmit}
            disabled={errors.password && true}
            sx={{ width: "30%" }}
          />
        </Stack>
        <Box textAlign="center">
          <Typography className="forgot-p" display="inline-block">
            Forgot password?
          </Typography>
          <Typography
            component="span"
            ml={theme.gap.xs}
            sx={{ userSelect: "none" }}
            onClick={handleNavigate}
          >
            Reset password
          </Typography>
        </Box>
      </Stack>
    </>
  );
};

StepTwo.propTypes = {
  form: PropTypes.object.isRequired,
  errors: PropTypes.object.isRequired,
  onSubmit: PropTypes.func.isRequired,
  onChange: PropTypes.func.isRequired,
  onBack: PropTypes.func.isRequired,
};

const Login = () => {
  const dispatch = useDispatch();
  const navigate = useNavigate();
  const theme = useTheme();

  const authState = useSelector((state) => state.auth);
  const { authToken } = authState;

  const idMap = {
    "login-email-input": "email",
    "login-password-input": "password",
  };

  const [form, setForm] = useState({
    email: "",
    password: "",
  });
  const [errors, setErrors] = useState({});
  const [step, setStep] = useState(0);

  useEffect(() => {
<<<<<<< HEAD
    networkService
      .doesAdminExist()
=======
    if (authToken) {
      navigate("/monitors");
      return;
    }
    axiosInstance
      .get("/auth/users/admin")
>>>>>>> 78e0f41f
      .then((response) => {
        if (response.data.data === false) {
          navigate("/register");
        }
      })
      .catch((error) => {
        console.log(error);
      });
  }, [authToken, navigate]);

  const handleChange = (event) => {
    const { value, id } = event.target;
    const name = idMap[id];
    setForm((prev) => ({
      ...prev,
      [name]: value,
    }));

    const { error } = credentials.validate(
      { [name]: value },
      { abortEarly: false }
    );

    setErrors((prev) => {
      const prevErrors = { ...prev };
      if (error) prevErrors[name] = error.details[0].message;
      else delete prevErrors[name];
      return prevErrors;
    });
  };

  const handleSubmit = async (event) => {
    event.preventDefault();

    if (step === 1) {
      const { error } = credentials.validate(
        { email: form.email },
        { abortEarly: false }
      );
      if (error) {
        setErrors((prev) => ({ ...prev, email: error.details[0].message }));
        createToast({ body: error.details[0].message });
      } else {
        setStep(2);
      }
    } else if (step === 2) {
      const { error } = credentials.validate(form, { abortEarly: false });

      if (error) {
        // validation errors
        const newErrors = {};
        error.details.forEach((err) => {
          newErrors[err.path[0]] = err.message;
        });
        setErrors(newErrors);
        createToast({
          body:
            error.details && error.details.length > 0
              ? error.details[0].message
              : "Error validating data.",
        });
      } else {
        const action = await dispatch(login(form));
        if (action.payload.success) {
          navigate("/monitors");
          createToast({
            body: "Welcome back! You're successfully logged in.",
          });
        } else {
          if (action.payload) {
            if (action.payload.msg === "Incorrect password")
              setErrors({
                password:
                  "The password you provided does not match our records",
              });
            // dispatch errors
            createToast({
              body: action.payload.msg,
            });
          } else {
            // unknown errors
            createToast({
              body: "Unknown error.",
            });
          }
        }
      }
    }
  };

  return (
    <Stack className="login-page auth" overflow="hidden">
      <Box
        className="background-pattern-svg"
        sx={{ backgroundImage: `url(${background})` }}
      />
      <Stack
        direction="row"
        alignItems="center"
        px={theme.gap.large}
        gap={theme.gap.small}
      >
        <Logo style={{ borderRadius: theme.shape.borderRadius }} />
        <Typography sx={{ userSelect: "none" }}>BlueWave Uptime</Typography>
      </Stack>
      <Stack
        width="100%"
        maxWidth={600}
        flex={1}
        justifyContent="center"
        px={{ xs: theme.gap.large, lg: theme.gap.xl }}
        pb={theme.gap.xl}
        mx="auto"
        sx={{
          "& > .MuiStack-root": {
            border: 1,
            borderRadius: theme.shape.borderRadius,
            borderColor: theme.palette.otherColors.graishWhite,
            backgroundColor: theme.palette.otherColors.white,
            padding: {
              xs: theme.gap.large,
              sm: theme.gap.xl,
            },
          },
        }}
      >
        {step === 0 ? (
          <LandingPage onContinue={() => setStep(1)} />
        ) : step === 1 ? (
          <StepOne
            form={form}
            errors={errors}
            onSubmit={handleSubmit}
            onChange={handleChange}
            onBack={() => setStep(0)}
          />
        ) : (
          step === 2 && (
            <StepTwo
              form={form}
              errors={errors}
              onSubmit={handleSubmit}
              onChange={handleChange}
              onBack={() => setStep(1)}
            />
          )
        )}
      </Stack>
      <Box textAlign="center" p={theme.gap.large}>
        <Typography display="inline-block">Don't have an account? —</Typography>
        <Typography
          component="span"
          ml={theme.gap.xs}
          onClick={() => {
            navigate("/register");
          }}
          sx={{ userSelect: "none" }}
        >
          Sign Up
        </Typography>
      </Box>
    </Stack>
  );
};

export default Login;<|MERGE_RESOLUTION|>--- conflicted
+++ resolved
@@ -272,17 +272,12 @@
   const [step, setStep] = useState(0);
 
   useEffect(() => {
-<<<<<<< HEAD
-    networkService
-      .doesAdminExist()
-=======
     if (authToken) {
       navigate("/monitors");
       return;
     }
-    axiosInstance
-      .get("/auth/users/admin")
->>>>>>> 78e0f41f
+    networkService
+      .doesAdminExist()
       .then((response) => {
         if (response.data.data === false) {
           navigate("/register");
