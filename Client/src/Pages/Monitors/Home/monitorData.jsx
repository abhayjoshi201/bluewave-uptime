--- conflicted
+++ resolved
@@ -48,39 +48,14 @@
         monitor.uptimePercentage === 0
           ? "0"
           : (monitor.uptimePercentage * 100).toFixed(2);
-<<<<<<< HEAD
-=======
-
-      percentageColor =
-        monitor.uptimePercentage < 0.25
-          ? theme.palette.percentage.uptimePoor
-          : monitor.uptimePercentage < 0.5
-          ? theme.palette.percentage.uptimeFair
-          : monitor.uptimePercentage < 0.75
-          ? theme.palette.percentage.uptimeGood
-          : theme.palette.percentage.uptimeExcellent;
->>>>>>> 4e388276
     }
 
     const params = {
       url: monitor.url,
       title: monitor.name,
       percentage: uptimePercentage,
-<<<<<<< HEAD
-      percentageColor:
-        monitor.status === true
-          ? theme.palette.success.main
-          : theme.palette.error.text,
-      status:
-        monitor.status === undefined
-          ? "unknown"
-          : monitor.status === true
-          ? "up"
-          : "down",
-=======
       percentageColor, 
       status: monitor.status === true ? "up" : "down",
->>>>>>> 4e388276
     };
 
     // Reverse checks so the latest check is on the right
