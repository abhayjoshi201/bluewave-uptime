--- conflicted
+++ resolved
@@ -117,11 +117,7 @@
   const [filter, setFilter] = useState("day");
   const navigate = useNavigate();
 
-<<<<<<< HEAD
-  const fetchDataForChart = async () => {
-=======
   const fetchDataForTable = useCallback(async () => {
->>>>>>> 28425363
     try {
       const limit = 0;
 
@@ -169,21 +165,12 @@
     } catch (error) {
       console.log(error);
     }
-<<<<<<< HEAD
-  };
-
-  const fetchMonitor = async () => {
-    try {
-      const res = await axiosInstance.get(
-        `/monitors/${monitorId}?sortOrder=asc`,
-=======
   }, [authToken, monitorId]);
 
   const fetchMonitor = useCallback(async () => {
     try {
       const res = await axiosInstance.get(
         `/monitors/${monitorId}?sortOrder=asc&filter=${filter}&numToDisplay=50&normalize=true`,
->>>>>>> 28425363
         {
           headers: {
             Authorization: `Bearer ${authToken}`,
@@ -195,11 +182,74 @@
       console.error("Error fetching monitor of id: " + monitorId);
       navigate("/not-found");
     }
-<<<<<<< HEAD
+  }, [authToken, monitorId, navigate, filter]);
+
+  const fetchDataForChart = async () => {
+    try {
+      const limit = 0;
+
+      const res = await axiosInstance.get(
+        `/monitors/${monitorId}?sortOrder=asc&limit=${limit}`,
+        {
+          headers: {
+            Authorization: `Bearer ${authToken}`,
+          },
+        }
+      );
+      const data = {
+        cols: [
+          { id: 1, name: "Status" },
+          { id: 2, name: "Date & Time" },
+          { id: 3, name: "Message" },
+        ],
+        rows: res.data.data.checks.map((check, idx) => {
+          const status = check.status === true ? "up" : "down";
+
+          return {
+            id: check._id,
+            data: [
+              {
+                id: idx,
+                data: (
+                  <StatusLabel
+                    status={status}
+                    text={status}
+                    customStyles={{ textTransform: "capitalize" }}
+                  />
+                ),
+              },
+              {
+                id: idx + 1,
+                data: new Date(check.createdAt).toLocaleString(),
+              },
+              { id: idx + 2, data: check.statusCode },
+            ],
+          };
+        }),
+      };
+
+      setData(data);
+    } catch (error) {
+      console.log(error);
+    }
   };
-=======
-  }, [authToken, monitorId, navigate, filter]);
->>>>>>> 28425363
+
+  const fetchMonitor = async () => {
+    try {
+      const res = await axiosInstance.get(
+        `/monitors/${monitorId}?sortOrder=asc`,
+        {
+          headers: {
+            Authorization: `Bearer ${authToken}`,
+          },
+        }
+      );
+      setMonitor(res.data.data);
+    } catch (error) {
+      console.error("Error fetching monitor of id: " + monitorId);
+      navigate("/not-found");
+    }
+  };
 
   useEffect(() => {
     fetchMonitor();
