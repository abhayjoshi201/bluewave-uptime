import { useNavigate, useParams } from "react-router";
import { useTheme } from "@emotion/react";
import { useDispatch, useSelector } from "react-redux";
import { useEffect, useState } from "react";
import Button from "../../../Components/Button";
import Field from "../../../Components/Inputs/Field";
import { Box, Stack, Typography } from "@mui/material";
import WestRoundedIcon from "@mui/icons-material/WestRounded";
import GreenCheck from "../../../assets/icons/checkbox-green.svg?react";
import RedCheck from "../../../assets/icons/checkbox-red.svg?react";
import PauseCircleOutlineIcon from "@mui/icons-material/PauseCircleOutline";

import "./index.css";
import { monitorValidation } from "../../../Validation/validation";
import Select from "../../../Components/Inputs/Select";
import { formatDurationRounded } from "../../../Utils/timeUtils";
import { updateUptimeMonitor } from "../../../Features/UptimeMonitors/uptimeMonitorsSlice";
/**
 * Parses a URL string and returns a URL object.
 *
 * @param {string} url - The URL string to parse.
 * @returns {URL} - The parsed URL object if valid, otherwise an empty string.
 */
const parseUrl = (url) => {
  try {
    return new URL(url);
  } catch (error) {
    return null;
  }
};

/**
 * Helper function to get duration since last check
 * @param {Array} checks Array of check objects.
 * @returns {number} Timestamp of the most recent check.
 */
const getLastChecked = (checks) => {
  if (!checks || checks.length === 0) {
    return 0; // Handle case when no checks are available
  }
  return new Date() - new Date(checks[0].createdAt);
};

/**
 * Configure page displays monitor configurations and allows for editing actions.
 * @component
 */
const Configure = () => {
  const MS_PER_MINUTE = 60000;
  const navigate = useNavigate();
  const theme = useTheme();
  const dispatch = useDispatch();
  const { authToken } = useSelector((state) => state.auth);
  const { monitors } = useSelector((state) => state.uptimeMonitors);
  const [monitor, setMonitor] = useState();
  const [duration, setDuration] = useState(0);
  const [errors, setErrors] = useState({});
  const { monitorId } = useParams();

  const idMap = {
    "monitor-url": "url",
    "monitor-name": "name",
    "monitor-checks-http": "type",
    "monitor-checks-ping": "type",
  };

  useEffect(() => {
    const data = monitors.find((monitor) => monitor._id === monitorId);
    setMonitor({
      ...data,
    });
    setDuration(formatDurationRounded(data?.interval));
  }, [monitorId, authToken, monitors]);

  const handleChange = (event, name) => {
    let { value, id } = event.target;
    if (!name) name = idMap[id];
    if (name === "interval") {
      value = value * MS_PER_MINUTE;
    }
    setMonitor((prev) => ({
      ...prev,
      [name]: value,
    }));

    const validation = monitorValidation.validate(
      { [name]: value },
      { abortEarly: false }
    );

    setErrors((prev) => {
      const updatedErrors = { ...prev };

      if (validation.error)
        updatedErrors[name] = validation.error.details[0].message;
      else delete updatedErrors[name];
      return updatedErrors;
    });
  };

  const handleSubmit = (event) => {
    event.preventDefault();
    const updatedMonitor = { ...monitor };
    delete updatedMonitor.checks;
    dispatch(updateUptimeMonitor({ authToken, monitor: updatedMonitor }));
  };

  const frequencies = [
    { _id: 1, name: "1 minute" },
    { _id: 2, name: "2 minutes" },
    { _id: 3, name: "3 minutes" },
    { _id: 4, name: "4 minutes" },
    { _id: 5, name: "5 minutes" },
  ];

  // Parse the URL
  const parsedUrl = parseUrl(monitor?.url);
  const protocol = parsedUrl?.protocol?.replace(":", "") || "";

  return (
    <Box className="configure-monitor">
      <Button
        level="tertiary"
        label="Back"
        animate="slideLeft"
        img={<WestRoundedIcon />}
        onClick={() => navigate(-1)}
        sx={{
          backgroundColor: "#f4f4f4",
          mb: theme.gap.medium,
          px: theme.gap.ml,
          "& svg.MuiSvgIcon-root": {
            mr: theme.gap.small,
            fill: theme.palette.otherColors.slateGray,
          },
        }}
      />
      <form className="configure-monitor-form" noValidate spellCheck="false">
        <Stack direction="row" gap={theme.gap.small} mt={theme.gap.small}>
          {monitor?.status ? <GreenCheck /> : <RedCheck />}
          <Box>
            <Typography component="h1" sx={{ lineHeight: 1 }}>
              {parsedUrl?.host || "..."}
            </Typography>
            <Typography mt={theme.gap.small}>
              <Typography
                component="span"
                sx={{
                  color: monitor?.status
                    ? "var(--env-var-color-17)"
                    : "var(--env-var-color-24)",
                }}
              >
                Your site is {monitor?.status ? "up" : "down"}.
              </Typography>{" "}
              Checking every {duration}. Last time checked{" "}
              {formatDurationRounded(getLastChecked(monitor?.checks))} ago.
            </Typography>
          </Box>
          <Stack
            direction="row"
            gap={theme.gap.medium}
            sx={{
              ml: "auto",
              alignSelf: "flex-end",
            }}
          >
            <Button
              level="tertiary"
              label="Pause"
              animate="rotate180"
              img={<PauseCircleOutlineIcon />}
              sx={{
                backgroundColor: "#f4f4f4",
                pl: theme.gap.small,
                pr: theme.gap.medium,
                "& svg": {
                  mr: theme.gap.xs,
                },
              }}
            />
            <Button
              level="error"
              label="Remove"
              sx={{
                boxShadow: "none",
                px: theme.gap.ml,
              }}
            />
          </Stack>
        </Stack>
        <Stack
          className="config-box"
          direction="row"
          justifyContent="space-between"
          gap={theme.gap.xxl}
        >
          <Box>
            <Typography component="h2">General settings</Typography>
            <Typography component="p" sx={{ mt: theme.gap.small }}>
              Here you can select the URL of the host, together with the type of
              monitor.
            </Typography>
          </Box>
          <Stack gap={theme.gap.xl}>
            <Field
              type={monitor?.type === "http" ? "url" : "text"}
              https={protocol === "https"}
              id="monitor-url"
              label="URL to monitor"
              placeholder="google.com"
              value={parsedUrl?.host || monitor?.url || ""}
              disabled={true}
              error={errors["url"]}
            />
            <Field
              type="text"
              id="monitor-name"
              label="Friendly name"
              isOptional={true}
              placeholder="Google"
              value={monitor?.name || ""}
              onChange={handleChange}
              error={errors["name"]}
            />
          </Stack>
        </Stack>
        <Stack
          className="config-box"
          direction="row"
          justifyContent="space-between"
          gap={theme.gap.xxl}
        >
          <Box>
            <Typography component="h2">Advanced settings</Typography>
          </Box>
          <Stack gap={theme.gap.xl}>
            <Select
              id="monitor-interval-configure"
              label="Check frequency"
              value={monitor?.interval / MS_PER_MINUTE || 1}
              onChange={(event) => handleChange(event, "interval")}
              items={frequencies}
            />
          </Stack>
        </Stack>
        <Stack direction="row" justifyContent="flex-end">
          <Button
<<<<<<< HEAD
            level="primary"
            label="Save"
            sx={{ px: theme.gap.ml }}
            onClick={handleSubmit}
=======
            type="submit"
            level="primary"
            label="Save"
            sx={{
              minWidth: "80px",
            }}
>>>>>>> 40c550e8
          />
        </Stack>
      </form>
    </Box>
  );
};

export default Configure;<|MERGE_RESOLUTION|>--- conflicted
+++ resolved
@@ -246,19 +246,10 @@
         </Stack>
         <Stack direction="row" justifyContent="flex-end">
           <Button
-<<<<<<< HEAD
             level="primary"
             label="Save"
             sx={{ px: theme.gap.ml }}
             onClick={handleSubmit}
-=======
-            type="submit"
-            level="primary"
-            label="Save"
-            sx={{
-              minWidth: "80px",
-            }}
->>>>>>> 40c550e8
           />
         </Stack>
       </form>
