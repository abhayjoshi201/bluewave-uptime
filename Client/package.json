{
  "name": "client",
  "private": true,
  "version": "0.0.0",
  "type": "module",
  "scripts": {
    "dev": "vite",
    "build": "vite build",
    "lint": "eslint . --ext js,jsx --report-unused-disable-directives --max-warnings 0",
    "preview": "vite preview"
  },
  "dependencies": {
    "@emotion/react": "^11.11.4",
    "@emotion/styled": "^11.11.5",
<<<<<<< HEAD
    "@mui/material": "^5.15.16",
    "react": "^18.2.0",
    "@fontsource/roboto": "^5.0.13",
    "@mui/icons-material": "^5.15.16",
    "react-dom": "^18.2.0"
=======
    "@fontsource/roboto": "^5.0.13",
    "@mui/icons-material": "^5.15.16",
    "@mui/material": "^5.15.16",
    "@mui/x-data-grid": "7.3.2",
    "@mui/x-date-pickers": "7.3.2",
    "dayjs": "1.11.11",
    "react": "^18.2.0",
    "react-dom": "^18.2.0",
    "react-router": "^6.23.0",
    "react-router-dom": "^6.23.0"
>>>>>>> 0abda6fd
  },
  "devDependencies": {
    "@types/react": "^18.2.66",
    "@types/react-dom": "^18.2.22",
    "@vitejs/plugin-react": "^4.2.1",
    "eslint": "^8.57.0",
    "eslint-plugin-react": "^7.34.1",
    "eslint-plugin-react-hooks": "^4.6.0",
    "eslint-plugin-react-refresh": "^0.4.6",
    "vite": "^5.2.0"
  }
}<|MERGE_RESOLUTION|>--- conflicted
+++ resolved
@@ -12,13 +12,6 @@
   "dependencies": {
     "@emotion/react": "^11.11.4",
     "@emotion/styled": "^11.11.5",
-<<<<<<< HEAD
-    "@mui/material": "^5.15.16",
-    "react": "^18.2.0",
-    "@fontsource/roboto": "^5.0.13",
-    "@mui/icons-material": "^5.15.16",
-    "react-dom": "^18.2.0"
-=======
     "@fontsource/roboto": "^5.0.13",
     "@mui/icons-material": "^5.15.16",
     "@mui/material": "^5.15.16",
@@ -29,7 +22,6 @@
     "react-dom": "^18.2.0",
     "react-router": "^6.23.0",
     "react-router-dom": "^6.23.0"
->>>>>>> 0abda6fd
   },
   "devDependencies": {
     "@types/react": "^18.2.66",
