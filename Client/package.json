{
  "name": "client",
  "private": true,
  "version": "0.0.0",
  "type": "module",
  "scripts": {
    "dev": "vite",
    "build": "vite build",
    "lint": "eslint . --ext js,jsx --report-unused-disable-directives --max-warnings 0",
    "preview": "vite preview"
  },
  "dependencies": {
    "@emotion/react": "^11.11.4",
    "@emotion/styled": "^11.11.5",
    "@fontsource/roboto": "^5.0.13",
    "@mui/icons-material": "^5.15.17",
    "@mui/lab": "^5.0.0-alpha.170",
    "@mui/material": "^5.15.16",
    "@mui/x-charts": "^7.5.1",
    "@mui/x-data-grid": "7.3.2",
    "@mui/x-date-pickers": "7.3.2",
    "@reduxjs/toolkit": "2.2.5",
<<<<<<< HEAD
    "axios": "^1.3.1",
=======
    "axios": "1.7.4",
>>>>>>> 8840e4b4
    "chart.js": "^4.4.3",
    "dayjs": "1.11.11",
    "joi": "17.13.1",
    "jwt-decode": "^4.0.0",
    "react": "^18.2.0",
    "react-dom": "^18.2.0",
    "react-redux": "9.1.2",
    "react-router": "^6.23.0",
    "react-router-dom": "^6.23.1",
    "react-toastify": "^10.0.5",
    "recharts": "2.13.0-alpha.4",
    "redux-persist": "6.0.0",
    "vite-plugin-svgr": "^4.2.0"
  },
  "devDependencies": {
    "@types/react": "^18.2.66",
    "@types/react-dom": "^18.2.22",
    "@vitejs/plugin-react": "^4.2.1",
    "eslint": "^8.57.0",
    "eslint-plugin-react": "^7.34.1",
    "eslint-plugin-react-hooks": "^4.6.0",
    "eslint-plugin-react-refresh": "^0.4.6",
    "vite": "^5.2.0"
  }
}<|MERGE_RESOLUTION|>--- conflicted
+++ resolved
@@ -20,11 +20,8 @@
     "@mui/x-data-grid": "7.3.2",
     "@mui/x-date-pickers": "7.3.2",
     "@reduxjs/toolkit": "2.2.5",
-<<<<<<< HEAD
     "axios": "^1.3.1",
-=======
     "axios": "1.7.4",
->>>>>>> 8840e4b4
     "chart.js": "^4.4.3",
     "dayjs": "1.11.11",
     "joi": "17.13.1",
